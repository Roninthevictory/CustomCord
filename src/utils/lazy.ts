/*
 * Vencord, a Discord client mod
 * Copyright (c) 2024 Vendicated and contributors
 * SPDX-License-Identifier: GPL-3.0-or-later
 */

<<<<<<< HEAD
import { UNCONFIGURABLE_PROPERTIES } from "./misc";
import { AnyObject } from "./types";

export type ProxyLazy<T = AnyObject> = T & {
    [SYM_LAZY_GET]: () => T;
    [SYM_LAZY_CACHED]: T | undefined;
};

=======
>>>>>>> 962eaa9d
export const SYM_LAZY_GET = Symbol.for("vencord.lazy.get");
export const SYM_LAZY_CACHED = Symbol.for("vencord.lazy.cached");

export type LazyFunction<T> = (() => T) & {
    $$vencordLazyFailed: () => boolean;
};

export function makeLazy<T>(factory: () => T, attempts = 5, { isIndirect = false }: { isIndirect?: boolean; } = {}): LazyFunction<T> {
    let tries = 0;
    let cache: T;

    const getter = () => {
        if (!cache && attempts > tries) {
            tries++;
            cache = factory();
            if (!cache && attempts === tries && !isIndirect) {
                console.error(`makeLazy factory failed:\n\n${factory}`);
            }
        }

        return cache;
    };

    getter.$$vencordLazyFailed = () => tries === attempts;

    return getter;
}

const handler: ProxyHandler<any> = {
    ...Object.fromEntries(Object.getOwnPropertyNames(Reflect).map(propName =>
        [propName, (target: any, ...args: any[]) => Reflect[propName](target[SYM_LAZY_GET](), ...args)]
    )),
    set: (target, p, newValue) => {
        const lazyTarget = target[SYM_LAZY_GET]();
        return Reflect.set(lazyTarget, p, newValue, lazyTarget);
    },
    ownKeys: target => {
        const keys = Reflect.ownKeys(target[SYM_LAZY_GET]());
        for (const key of UNCONFIGURABLE_PROPERTIES) {
            if (!keys.includes(key)) keys.push(key);
        }
        return keys;
    },
    getOwnPropertyDescriptor: (target, p) => {
        if (typeof p === "string" && UNCONFIGURABLE_PROPERTIES.includes(p)) {
            return Reflect.getOwnPropertyDescriptor(target, p);
        }

        const descriptor = Reflect.getOwnPropertyDescriptor(target[SYM_LAZY_GET](), p);
        if (descriptor) Object.defineProperty(target, p, descriptor);
        return descriptor;
    }
};

/**
 * Wraps the result of factory in a Proxy you can consume as if it wasn't lazy.
 * On first property access, the factory is evaluated.
 *
 * IMPORTANT:
 * Destructuring at top level is not supported for proxyLazy.
 *
 * @param factory Factory returning the result
 * @param attempts How many times to try to evaluate the factory before giving up
 * @returns Result of factory function
 */
export function proxyLazy<T = any>(factory: () => T, attempts = 5): T {
    const get = makeLazy(factory, attempts, { isIndirect: true });

    const proxyDummy = Object.assign(function () { }, {
        [SYM_LAZY_GET]() {
            if (!proxyDummy[SYM_LAZY_CACHED]) {
                if (!get.$$vencordLazyFailed()) {
                    proxyDummy[SYM_LAZY_CACHED] = get();
                }

                if (!proxyDummy[SYM_LAZY_CACHED]) {
                    throw new Error(`proxyLazy factory failed:\n\n${factory}`);
                } else {
                    if (typeof proxyDummy[SYM_LAZY_CACHED] === "function") {
                        proxy.toString = proxyDummy[SYM_LAZY_CACHED].toString.bind(proxyDummy[SYM_LAZY_CACHED]);
                    }
                }
            }

            return proxyDummy[SYM_LAZY_CACHED];
        },
        [SYM_LAZY_CACHED]: void 0 as T | undefined
    });

    const proxy = new Proxy(proxyDummy, {
        ...handler,
        get(target, p, receiver) {
            if (p === SYM_LAZY_GET || p === SYM_LAZY_CACHED) {
                return Reflect.get(target, p, receiver);
            }

            const lazyTarget = target[SYM_LAZY_GET]();
            if (typeof lazyTarget === "object" || typeof lazyTarget === "function") {
                return Reflect.get(lazyTarget, p, lazyTarget);
            }

            throw new Error("proxyLazy called on a primitive value.");
        }
    });

    return proxy;
}

/**
 * A string which returns the factory result every time its value is accessed.
 *
 * @param factory Factory returning the string to use as the value
 */
export function lazyString<T extends string>(factory: () => T) {
    const descriptor: PropertyDescriptor = {
        configurable: true,
        enumerable: false,
        writable: false,
        value: factory
    };

    return Object.create(String.prototype, {
        toString: descriptor,
        valueOf: descriptor
    });
}<|MERGE_RESOLUTION|>--- conflicted
+++ resolved
@@ -4,17 +4,8 @@
  * SPDX-License-Identifier: GPL-3.0-or-later
  */
 
-<<<<<<< HEAD
 import { UNCONFIGURABLE_PROPERTIES } from "./misc";
-import { AnyObject } from "./types";
 
-export type ProxyLazy<T = AnyObject> = T & {
-    [SYM_LAZY_GET]: () => T;
-    [SYM_LAZY_CACHED]: T | undefined;
-};
-
-=======
->>>>>>> 962eaa9d
 export const SYM_LAZY_GET = Symbol.for("vencord.lazy.get");
 export const SYM_LAZY_CACHED = Symbol.for("vencord.lazy.cached");
 
