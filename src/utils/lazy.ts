/*
 * Vencord, a Discord client mod
 * Copyright (c) 2024 Vendicated and contributors
 * SPDX-License-Identifier: GPL-3.0-or-later
 */

import { UNCONFIGURABLE_PROPERTIES } from "./misc";
import { AnyObject } from "./types";

export type ProxyLazy<T = AnyObject> = T & {
    [SYM_LAZY_GET]: () => T;
    [SYM_LAZY_CACHED]: T | undefined;
};

export const SYM_LAZY_GET = Symbol.for("vencord.lazy.get");
export const SYM_LAZY_CACHED = Symbol.for("vencord.lazy.cached");

export type LazyFunction<T> = (() => T) & {
    $$vencordLazyFailed: () => boolean;
};

export function makeLazy<T>(factory: () => T, attempts = 5, { isIndirect = false }: { isIndirect?: boolean; } = {}): LazyFunction<T> {
    let tries = 0;
    let cache: T;

    const getter = () => {
        if (!cache && attempts > tries) {
            tries++;
            cache = factory();
            if (!cache && attempts === tries && !isIndirect) {
                console.error(`makeLazy factory failed:\n\n${factory}`);
            }
        }

        return cache;
    };

    getter.$$vencordLazyFailed = () => tries === attempts;

    return getter;
}

const handler: ProxyHandler<any> = {
    ...Object.fromEntries(Object.getOwnPropertyNames(Reflect).map(propName =>
        [propName, (target: any, ...args: any[]) => Reflect[propName](target[SYM_LAZY_GET](), ...args)]
    )),
    set: (target, p, newValue) => {
        const lazyTarget = target[SYM_LAZY_GET]();
        return Reflect.set(lazyTarget, p, newValue, lazyTarget);
    },
    ownKeys: target => {
<<<<<<< HEAD
        const keys = Reflect.ownKeys(target[proxyLazyGet]());
        for (const key of UNCONFIGURABLE_PROPERTIES) {
=======
        const keys = Reflect.ownKeys(target[SYM_LAZY_GET]());
        for (const key of unconfigurable) {
>>>>>>> 6bbd91fa
            if (!keys.includes(key)) keys.push(key);
        }
        return keys;
    },
    getOwnPropertyDescriptor: (target, p) => {
        if (typeof p === "string" && UNCONFIGURABLE_PROPERTIES.includes(p))
            return Reflect.getOwnPropertyDescriptor(target, p);

        const descriptor = Reflect.getOwnPropertyDescriptor(target[SYM_LAZY_GET](), p);
        if (descriptor) Object.defineProperty(target, p, descriptor);
        return descriptor;
    }
};

/**
 * Wraps the result of factory in a Proxy you can consume as if it wasn't lazy.
 * On first property access, the factory is evaluated.
 * @param factory Factory returning the result
 * @param attempts How many times to try to evaluate the factory before giving up
 * @returns Result of factory function
 */
export function proxyLazy<T = AnyObject>(factory: () => T, attempts = 5, isChild = false): ProxyLazy<T> {
    const get = makeLazy(factory, attempts, { isIndirect: true });

    let isSameTick = true;
    if (!isChild) setTimeout(() => isSameTick = false, 0);

    // Define the function in an object to preserve the name after minification
    const proxyDummy = ({ ProxyDummy() { } }).ProxyDummy;
    Object.assign(proxyDummy, {
        [SYM_LAZY_GET]() {
            if (!proxyDummy[SYM_LAZY_CACHED]) {
                if (!get.$$vencordLazyFailed()) {
                    proxyDummy[SYM_LAZY_CACHED] = get();
                }

                if (!proxyDummy[SYM_LAZY_CACHED]) {
                    throw new Error(`proxyLazy factory failed:\n\n${factory}`);
                } else {
                    if (typeof proxyDummy[SYM_LAZY_CACHED] === "function") {
                        proxy.toString = proxyDummy[SYM_LAZY_CACHED].toString.bind(proxyDummy[SYM_LAZY_CACHED]);
                    }
                }
            }

            return proxyDummy[SYM_LAZY_CACHED];
        },
        [SYM_LAZY_CACHED]: void 0 as T | undefined
    });

    const proxy = new Proxy(proxyDummy, {
        ...handler,
        get(target, p, receiver) {
            if (p === SYM_LAZY_GET || p === SYM_LAZY_CACHED) {
                return Reflect.get(target, p, receiver);
            }

            // If we're still in the same tick, it means the lazy was immediately used.
            // thus, we lazy proxy the get access to make things like destructuring work as expected
            // meow here will also be a lazy
            // `const { meow } = proxyLazy(() => ({ meow: [] }));`
            if (!isChild && isSameTick) {
                return proxyLazy(
                    () => {
                        const lazyTarget = target[SYM_LAZY_GET]();
                        return Reflect.get(lazyTarget, p, lazyTarget);
                    },
                    attempts,
                    true
                );
            }

            const lazyTarget = target[SYM_LAZY_GET]();
            if (typeof lazyTarget === "object" || typeof lazyTarget === "function") {
                return Reflect.get(lazyTarget, p, lazyTarget);
            }

            throw new Error("proxyLazy called on a primitive value. This can happen if you try to destructure a primitive at the same tick as the proxy was created.");
        }
    });

    return proxy;
}<|MERGE_RESOLUTION|>--- conflicted
+++ resolved
@@ -49,13 +49,8 @@
         return Reflect.set(lazyTarget, p, newValue, lazyTarget);
     },
     ownKeys: target => {
-<<<<<<< HEAD
-        const keys = Reflect.ownKeys(target[proxyLazyGet]());
+        const keys = Reflect.ownKeys(target[SYM_LAZY_GET]());
         for (const key of UNCONFIGURABLE_PROPERTIES) {
-=======
-        const keys = Reflect.ownKeys(target[SYM_LAZY_GET]());
-        for (const key of unconfigurable) {
->>>>>>> 6bbd91fa
             if (!keys.includes(key)) keys.push(key);
         }
         return keys;
