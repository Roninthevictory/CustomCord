/*
 * Vencord, a Discord client mod
 * Copyright (c) 2024 Vendicated, Nuckyz and contributors
 * SPDX-License-Identifier: GPL-3.0-or-later
 */

<<<<<<< HEAD
import { UNCONFIGURABLE_PROPERTIES } from "./misc";
import { AnyObject } from "./types";

export type ProxyInner<T = AnyObject> = T & {
    [SYM_PROXY_INNER_GET]?: () => T;
    [SYM_PROXY_INNER_VALUE]?: T | undefined;
};

=======
>>>>>>> 962eaa9d
export const SYM_PROXY_INNER_GET = Symbol.for("vencord.proxyInner.get");
export const SYM_PROXY_INNER_VALUE = Symbol.for("vencord.proxyInner.innerValue");

const handler: ProxyHandler<any> = {
    ...Object.fromEntries(Object.getOwnPropertyNames(Reflect).map(propName =>
        [propName, (target: any, ...args: any[]) => Reflect[propName](target[SYM_PROXY_INNER_GET](), ...args)]
    )),
    set: (target, p, value) => {
        const innerTarget = target[SYM_PROXY_INNER_GET]();
        return Reflect.set(innerTarget, p, value, innerTarget);
    },
    ownKeys: target => {
        const keys = Reflect.ownKeys(target[SYM_PROXY_INNER_GET]());
        for (const key of UNCONFIGURABLE_PROPERTIES) {
            if (!keys.includes(key)) keys.push(key);
        }
        return keys;
    },
    getOwnPropertyDescriptor: (target, p) => {
        if (typeof p === "string" && UNCONFIGURABLE_PROPERTIES.includes(p)) {
            return Reflect.getOwnPropertyDescriptor(target, p);
        }

        const descriptor = Reflect.getOwnPropertyDescriptor(target[SYM_PROXY_INNER_GET](), p);
        if (descriptor) Object.defineProperty(target, p, descriptor);
        return descriptor;
    }
};

/**
 * A proxy which has an inner value that can be set later.
 * When a property is accessed, the proxy looks for the property value in its inner value, and errors if it's not set.
 *
 * IMPORTANT:
 * Destructuring at top level is not supported for proxyInner.
 *
 * @param err The error message to throw when the inner value is not set
 * @param primitiveErr The error message to throw when the inner value is a primitive
 * @returns A proxy which will act like the inner value when accessed
 */
export function proxyInner<T = any>(
    errMsg = "Proxy inner value is undefined, setInnerValue was never called.",
    primitiveErrMsg = "proxyInner called on a primitive value."
): [proxy: T, setInnerValue: (innerValue: T) => void] {
    const proxyDummy = Object.assign(function () { }, {
        [SYM_PROXY_INNER_GET]: function () {
            if (proxyDummy[SYM_PROXY_INNER_VALUE] == null) {
                throw new Error(errMsg);
            }

            return proxyDummy[SYM_PROXY_INNER_VALUE];
        },
        [SYM_PROXY_INNER_VALUE]: void 0 as T | undefined
    });

    const proxy = new Proxy(proxyDummy, {
        ...handler,
        get(target, p, receiver) {
            if (p === SYM_PROXY_INNER_GET || p === SYM_PROXY_INNER_VALUE) {
                return Reflect.get(target, p, receiver);
            }

            const innerTarget = target[SYM_PROXY_INNER_GET]();
            if (typeof innerTarget === "object" || typeof innerTarget === "function") {
                return Reflect.get(innerTarget, p, innerTarget);
            }

            throw new Error(primitiveErrMsg);
        }
    });

    function setInnerValue(innerValue: T) {
        proxyDummy[SYM_PROXY_INNER_VALUE] = innerValue;

        // Avoid binding toString if the inner value is null.
        // This can happen if we are setting the inner value as another instance of proxyInner, which will cause that proxy to instantly evaluate and throw an error
        if (typeof innerValue === "function" && innerValue[SYM_PROXY_INNER_VALUE] == null) {
            proxy.toString = innerValue.toString.bind(innerValue);
        }
    }

    return [proxy, setInnerValue];
}<|MERGE_RESOLUTION|>--- conflicted
+++ resolved
@@ -4,17 +4,8 @@
  * SPDX-License-Identifier: GPL-3.0-or-later
  */
 
-<<<<<<< HEAD
 import { UNCONFIGURABLE_PROPERTIES } from "./misc";
-import { AnyObject } from "./types";
 
-export type ProxyInner<T = AnyObject> = T & {
-    [SYM_PROXY_INNER_GET]?: () => T;
-    [SYM_PROXY_INNER_VALUE]?: T | undefined;
-};
-
-=======
->>>>>>> 962eaa9d
 export const SYM_PROXY_INNER_GET = Symbol.for("vencord.proxyInner.get");
 export const SYM_PROXY_INNER_VALUE = Symbol.for("vencord.proxyInner.innerValue");
 
