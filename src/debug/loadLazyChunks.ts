--- conflicted
+++ resolved
@@ -112,27 +112,16 @@
 
         function factoryListener(factory: AnyModuleFactory | ModuleFactory) {
             let isResolved = false;
-<<<<<<< HEAD
             searchAndLoadLazyChunks(String(factory))
                 .then(() => isResolved = true)
                 .catch(() => isResolved = true);
-=======
-            searchAndLoadLazyChunks(String(factory)).then(() => isResolved = true);
->>>>>>> ef512e6e
 
             chunksSearchPromises.push(() => isResolved);
         }
 
         Webpack.factoryListeners.add(factoryListener);
         for (const factoryId in wreq.m) {
-<<<<<<< HEAD
             factoryListener(wreq.m[factoryId]);
-=======
-            let isResolved = false;
-            searchAndLoadLazyChunks(String(wreq.m[factoryId])).then(() => isResolved = true);
-
-            chunksSearchPromises.push(() => isResolved);
->>>>>>> ef512e6e
         }
 
         await chunksSearchingDone;
