--- conflicted
+++ resolved
@@ -23,20 +23,12 @@
 import { Margins } from "@utils/margins";
 import { ModalContent, ModalHeader, ModalRoot, openModalLazy } from "@utils/modal";
 import definePlugin from "@utils/types";
-<<<<<<< HEAD
-import { findByProps, findStore } from "@webpack";
-=======
 import { findByCode, findStore } from "@webpack";
->>>>>>> ef512e6e
 import { Constants, EmojiStore, FluxDispatcher, Forms, GuildStore, Menu, PermissionsBits, PermissionStore, React, RestAPI, Toasts, Tooltip, UserStore } from "@webpack/common";
 import { Promisable } from "type-fest";
 
 const StickersStore = findStore("StickersStore");
-<<<<<<< HEAD
-const EmojiManager = findByProps("fetchEmoji", "uploadEmoji", "deleteEmoji");
-=======
 const uploadEmoji = findByCode(".GUILD_EMOJIS(", "EMOJI_UPLOAD_START");
->>>>>>> ef512e6e
 
 interface Sticker {
     t: "Sticker";
