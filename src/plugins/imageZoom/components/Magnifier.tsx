/*
 * Vencord, a modification for Discord's desktop app
 * Copyright (c) 2023 Vendicated and contributors
 *
 * This program is free software: you can redistribute it and/or modify
 * it under the terms of the GNU General Public License as published by
 * the Free Software Foundation, either version 3 of the License, or
 * (at your option) any later version.
 *
 * This program is distributed in the hope that it will be useful,
 * but WITHOUT ANY WARRANTY; without even the implied warranty of
 * MERCHANTABILITY or FITNESS FOR A PARTICULAR PURPOSE.  See the
 * GNU General Public License for more details.
 *
 * You should have received a copy of the GNU General Public License
 * along with this program.  If not, see <https://www.gnu.org/licenses/>.
*/

import { classNameFactory } from "@api/Styles";
import ErrorBoundary from "@components/ErrorBoundary";
import { FluxDispatcher, React, useRef, useState } from "@webpack/common";

import { ELEMENT_ID } from "../constants";
import { settings } from "../index";
import { waitFor } from "../utils/waitFor";

interface Vec2 {
    x: number,
    y: number;
}

export interface MagnifierProps {
    zoom: number;
    size: number,
    instance: any;
}

const cl = classNameFactory("vc-imgzoom-");

<<<<<<< HEAD
export const Magnifier: React.ComponentType<MagnifierProps> = ({ instance, size: initialSize, zoom: initalZoom }) => {
=======
export const Magnifier = ErrorBoundary.wrap<MagnifierProps>(({ instance, size: initialSize, zoom: initalZoom }) => {
>>>>>>> bd88625d
    const [ready, setReady] = useState(false);

    const [lensPosition, setLensPosition] = useState<Vec2>({ x: 0, y: 0 });
    const [imagePosition, setImagePosition] = useState<Vec2>({ x: 0, y: 0 });
    const [opacity, setOpacity] = useState(0);

    const isShiftDown = useRef(false);

    const zoom = useRef(initalZoom);
    const size = useRef(initialSize);

    const element = useRef<HTMLDivElement | null>(null);
    const currentVideoElementRef = useRef<HTMLVideoElement | null>(null);
    const originalVideoElementRef = useRef<HTMLVideoElement | null>(null);
    const imageRef = useRef<HTMLImageElement | null>(null);

    // since we accessing document im gonna use useLayoutEffect
    React.useLayoutEffect(() => {
        const onKeyDown = (e: KeyboardEvent) => {
            if (e.key === "Shift") {
                isShiftDown.current = true;
            }
        };
        const onKeyUp = (e: KeyboardEvent) => {
            if (e.key === "Shift") {
                isShiftDown.current = false;
            }
        };
        const syncVideos = () => {
            currentVideoElementRef.current!.currentTime = originalVideoElementRef.current!.currentTime;
        };

        const updateMousePosition = (e: MouseEvent) => {
            if (instance.state.mouseOver && instance.state.mouseDown) {
                const offset = size.current / 2;
                const pos = { x: e.pageX, y: e.pageY };
                const x = -((pos.x - element.current!.getBoundingClientRect().left) * zoom.current - offset);
                const y = -((pos.y - element.current!.getBoundingClientRect().top) * zoom.current - offset);
                setLensPosition({ x: e.x - offset, y: e.y - offset });
                setImagePosition({ x, y });
                setOpacity(1);
            } else {
                setOpacity(0);
            }

        };

        const onMouseDown = (e: MouseEvent) => {
            if (instance.state.mouseOver && e.button === 0 /* left click */) {
                zoom.current = settings.store.zoom;
                size.current = settings.store.size;

                // close context menu if open
                if (document.getElementById("image-context")) {
                    FluxDispatcher.dispatch({ type: "CONTEXT_MENU_CLOSE" });
                }

                updateMousePosition(e);
                setOpacity(1);
            }
        };

        const onMouseUp = () => {
            setOpacity(0);
            if (settings.store.saveZoomValues) {
                settings.store.zoom = zoom.current;
                settings.store.size = size.current;
            }
        };

        const onWheel = async (e: WheelEvent) => {
            if (instance.state.mouseOver && instance.state.mouseDown && !isShiftDown.current) {
                const val = zoom.current + ((e.deltaY / 100) * (settings.store.invertScroll ? -1 : 1)) * settings.store.zoomSpeed;
                zoom.current = val <= 1 ? 1 : val;
                updateMousePosition(e);
            }
            if (instance.state.mouseOver && instance.state.mouseDown && isShiftDown.current) {
                const val = size.current + (e.deltaY * (settings.store.invertScroll ? -1 : 1)) * settings.store.zoomSpeed;
                size.current = val <= 50 ? 50 : val;
                updateMousePosition(e);
            }
        };

        waitFor(() => instance.state.readyState === "READY", () => {
            const elem = document.getElementById(ELEMENT_ID) as HTMLDivElement;
            element.current = elem;
            elem.querySelector("img,video")?.setAttribute("draggable", "false");
            if (instance.props.animated) {
                originalVideoElementRef.current = elem!.querySelector("video")!;
                originalVideoElementRef.current.addEventListener("timeupdate", syncVideos);
            }

            setReady(true);
        });
        document.addEventListener("keydown", onKeyDown);
        document.addEventListener("keyup", onKeyUp);
        document.addEventListener("mousemove", updateMousePosition);
        document.addEventListener("mousedown", onMouseDown);
        document.addEventListener("mouseup", onMouseUp);
        document.addEventListener("wheel", onWheel);
        return () => {
            document.removeEventListener("keydown", onKeyDown);
            document.removeEventListener("keyup", onKeyUp);
            document.removeEventListener("mousemove", updateMousePosition);
            document.removeEventListener("mousedown", onMouseDown);
            document.removeEventListener("mouseup", onMouseUp);
            document.removeEventListener("wheel", onWheel);

            if (settings.store.saveZoomValues) {
                settings.store.zoom = zoom.current;
                settings.store.size = size.current;
            }
        };
    }, []);

    if (!ready) return null;

    const box = element.current?.getBoundingClientRect();

    if (!box) return null;

    return (
        <div
            className={cl("lens", { "nearest-neighbor": settings.store.nearestNeighbour, square: settings.store.square })}
            style={{
                opacity,
                width: size.current + "px",
                height: size.current + "px",
                transform: `translate(${lensPosition.x}px, ${lensPosition.y}px)`,
            }}
        >
            {instance.props.animated ?
                (
                    <video
                        ref={currentVideoElementRef}
                        style={{
                            position: "absolute",
                            left: `${imagePosition.x}px`,
                            top: `${imagePosition.y}px`
                        }}
                        width={`${box.width * zoom.current}px`}
                        height={`${box.height * zoom.current}px`}
                        poster={instance.props.src}
                        src={originalVideoElementRef.current?.src ?? instance.props.src}
                        autoPlay
                        loop
                    />
                ) : (
                    <img
                        ref={imageRef}
                        style={{
                            position: "absolute",
                            transform: `translate(${imagePosition.x}px, ${imagePosition.y}px)`
                        }}
                        width={`${box.width * zoom.current}px`}
                        height={`${box.height * zoom.current}px`}
                        src={instance.props.src}
                        alt=""
                    />
                )}
        </div>
    );
}, { noop: true });<|MERGE_RESOLUTION|>--- conflicted
+++ resolved
@@ -37,11 +37,7 @@
 
 const cl = classNameFactory("vc-imgzoom-");
 
-<<<<<<< HEAD
-export const Magnifier: React.ComponentType<MagnifierProps> = ({ instance, size: initialSize, zoom: initalZoom }) => {
-=======
 export const Magnifier = ErrorBoundary.wrap<MagnifierProps>(({ instance, size: initialSize, zoom: initalZoom }) => {
->>>>>>> bd88625d
     const [ready, setReady] = useState(false);
 
     const [lensPosition, setLensPosition] = useState<Vec2>({ x: 0, y: 0 });
