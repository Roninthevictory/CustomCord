--- conflicted
+++ resolved
@@ -20,13 +20,8 @@
 import { Devs } from "@utils/constants";
 import { isNonNullish } from "@utils/guards";
 import definePlugin from "@utils/types";
-<<<<<<< HEAD
 import { findByProps } from "@webpack";
-import { Avatar, ChannelStore, Clickable, IconUtils, RelationshipStore, ScrollerThin, UserStore } from "@webpack/common";
-=======
-import { findByPropsLazy } from "@webpack";
 import { Avatar, ChannelStore, Clickable, IconUtils, RelationshipStore, ScrollerThin, useMemo, UserStore } from "@webpack/common";
->>>>>>> 1a712e75
 import { Channel, User } from "discord-types/general";
 
 const SelectedChannelActionCreators = findByProps("selectPrivateChannel");
