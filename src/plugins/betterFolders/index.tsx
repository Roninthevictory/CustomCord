/*
 * Vencord, a modification for Discord's desktop app
 * Copyright (c) 2023 Vendicated and contributors
 *
 * This program is free software: you can redistribute it and/or modify
 * it under the terms of the GNU General Public License as published by
 * the Free Software Foundation, either version 3 of the License, or
 * (at your option) any later version.
 *
 * This program is distributed in the hope that it will be useful,
 * but WITHOUT ANY WARRANTY; without even the implied warranty of
 * MERCHANTABILITY or FITNESS FOR A PARTICULAR PURPOSE.  See the
 * GNU General Public License for more details.
 *
 * You should have received a copy of the GNU General Public License
 * along with this program.  If not, see <https://www.gnu.org/licenses/>.
*/

import { definePluginSettings } from "@api/Settings";
import { Devs } from "@utils/constants";
import definePlugin, { OptionType } from "@utils/types";
import { find, findByProps, findStore } from "@webpack";
import { FluxDispatcher, i18n, useMemo } from "@webpack/common";

import FolderSideBar from "./FolderSideBar";

enum FolderIconDisplay {
    Never,
    Always,
    MoreThanOneFolderExpanded
}

<<<<<<< HEAD
export const ExpandedGuildFolderStore = findStore("ExpandedGuildFolderStore");
const SortedGuildStore = findStore("SortedGuildStore");
const GuildsTree = find(m => m.prototype?.moveNextTo);
const FolderUtils = findByProps("move", "toggleGuildFolderExpand");
=======
export const ExpandedGuildFolderStore = findStoreLazy("ExpandedGuildFolderStore");
const SortedGuildStore = findStoreLazy("SortedGuildStore");
const GuildsTree = findLazy(m => m.prototype?.moveNextTo);
const FolderUtils = findByPropsLazy("move", "toggleGuildFolderExpand");
>>>>>>> b8225423

let lastGuildId = null as string | null;
let dispatchingFoldersClose = false;

function getGuildFolder(id: string) {
    return SortedGuildStore.getGuildFolders().find(folder => folder.guildIds.includes(id));
}

function closeFolders() {
    for (const id of ExpandedGuildFolderStore.getExpandedFolders())
        FolderUtils.toggleGuildFolderExpand(id);
}

export const settings = definePluginSettings({
    sidebar: {
        type: OptionType.BOOLEAN,
        description: "Display servers from folder on dedicated sidebar",
        restartNeeded: true,
        default: true
    },
    sidebarAnim: {
        type: OptionType.BOOLEAN,
        description: "Animate opening the folder sidebar",
        default: true
    },
    closeAllFolders: {
        type: OptionType.BOOLEAN,
        description: "Close all folders when selecting a server not in a folder",
        default: false
    },
    closeAllHomeButton: {
        type: OptionType.BOOLEAN,
        description: "Close all folders when clicking on the home button",
        restartNeeded: true,
        default: false
    },
    closeOthers: {
        type: OptionType.BOOLEAN,
        description: "Close other folders when opening a folder",
        default: false
    },
    forceOpen: {
        type: OptionType.BOOLEAN,
        description: "Force a folder to open when switching to a server of that folder",
        default: false
    },
    keepIcons: {
        type: OptionType.BOOLEAN,
        description: "Keep showing guild icons in the primary guild bar folder when it's open in the BetterFolders sidebar",
        restartNeeded: true,
        default: false
    },
    showFolderIcon: {
        type: OptionType.SELECT,
        description: "Show the folder icon above the folder guilds in the BetterFolders sidebar",
        options: [
            { label: "Never", value: FolderIconDisplay.Never },
            { label: "Always", value: FolderIconDisplay.Always, default: true },
            { label: "When more than one folder is expanded", value: FolderIconDisplay.MoreThanOneFolderExpanded }
        ],
        restartNeeded: true
    }
});

export default definePlugin({
    name: "BetterFolders",
    description: "Shows server folders on dedicated sidebar and adds folder related improvements",
    authors: [Devs.juby, Devs.AutumnVN, Devs.Nuckyz],

    settings,

    patches: [
        {
            find: '("guildsnav")',
            predicate: () => settings.store.sidebar,
            replacement: [
                // Create the isBetterFolders variable in the GuildsBar component
                {
                    match: /let{disableAppDownload:\i=\i\.isPlatformEmbedded,isOverlay:.+?(?=}=\i,)/,
                    replace: "$&,isBetterFolders"
                },
                // If we are rendering the Better Folders sidebar, we filter out guilds that are not in folders and unexpanded folders
                {
                    match: /\[(\i)\]=(\(0,\i\.\i\).{0,40}getGuildsTree\(\).+?}\))(?=,)/,
                    replace: (_, originalTreeVar, rest) => `[betterFoldersOriginalTree]=${rest},${originalTreeVar}=$self.getGuildTree(!!arguments[0]?.isBetterFolders,betterFoldersOriginalTree,arguments[0]?.betterFoldersExpandedIds)`
                },
                // If we are rendering the Better Folders sidebar, we filter out everything but the servers and folders from the GuildsBar Guild List children
                {
                    match: /lastTargetNode:\i\[\i\.length-1\].+?Fragment.+?\]}\)\]/,
                    replace: "$&.filter($self.makeGuildsBarGuildListFilter(!!arguments[0]?.isBetterFolders))"
                },
                // If we are rendering the Better Folders sidebar, we filter out everything but the scroller for the guild list from the GuildsBar Tree children
                {
                    match: /unreadMentionsIndicatorBottom,.+?}\)\]/,
                    replace: "$&.filter($self.makeGuildsBarTreeFilter(!!arguments[0]?.isBetterFolders))"
                },
                // Export the isBetterFolders variable to the folders component
                {
                    match: /switch\(\i\.type\){case \i\.\i\.FOLDER:.+?folderNode:\i,/,
                    replace: '$&isBetterFolders:typeof isBetterFolders!=="undefined"?isBetterFolders:false,'
                }
            ]
        },
        {
            // This is the parent folder component
            find: ".toggleGuildFolderExpand(",
            predicate: () => settings.store.sidebar && settings.store.showFolderIcon !== FolderIconDisplay.Always,
            replacement: [
                {
                    // Modify the expanded state to instead return the list of expanded folders
                    match: /(\],\(\)=>)(\i\.\i)\.isFolderExpanded\(\i\)\)/,
                    replace: (_, rest, ExpandedGuildFolderStore) => `${rest}${ExpandedGuildFolderStore}.getExpandedFolders())`,
                },
                {
                    // Modify the expanded prop to use the boolean if the above patch fails, or check if the folder is expanded from the list if it succeeds
                    // Also export the list of expanded folders to the child folder component if the patch above succeeds, else export undefined
                    match: /(?<=folderNode:(\i),expanded:)\i(?=,)/,
                    replace: (isExpandedOrExpandedIds, folderNote) => ""
                        + `typeof ${isExpandedOrExpandedIds}==="boolean"?${isExpandedOrExpandedIds}:${isExpandedOrExpandedIds}.has(${folderNote}.id),`
                        + `betterFoldersExpandedIds:${isExpandedOrExpandedIds} instanceof Set?${isExpandedOrExpandedIds}:void 0`
                }
            ]
        },
        {
            find: ".FOLDER_ITEM_GUILD_ICON_MARGIN);",
            predicate: () => settings.store.sidebar,
            replacement: [
                // We use arguments[0] to access the isBetterFolders variable in this nested folder component (the parent exports all the props so we don't have to patch it)

                // If we are rendering the normal GuildsBar sidebar, we make Discord think the folder is always collapsed to show better icons (the mini guild icons) and avoid transitions
                {
                    predicate: () => settings.store.keepIcons,
                    match: /(?<=let{folderNode:\i,setNodeRef:\i,.+?expanded:(\i),.+?;)(?=let)/,
                    replace: (_, isExpanded) => `${isExpanded}=!!arguments[0]?.isBetterFolders&&${isExpanded};`
                },
                // Disable expanding and collapsing folders transition in the normal GuildsBar sidebar
                {
                    predicate: () => !settings.store.keepIcons,
                    match: /(?<=\.Messages\.SERVER_FOLDER_PLACEHOLDER.+?useTransition\)\()/,
                    replace: "$self.shouldShowTransition(arguments[0])&&"
                },
                // If we are rendering the normal GuildsBar sidebar, we avoid rendering guilds from folders that are expanded
                {
                    predicate: () => !settings.store.keepIcons,
                    match: /expandedFolderBackground,.+?,(?=\i\(\(\i,\i,\i\)=>{let{key.{0,45}ul)(?<=selected:\i,expanded:(\i),.+?)/,
                    replace: (m, isExpanded) => `${m}$self.shouldRenderContents(arguments[0],${isExpanded})?null:`
                },
                {
                    // Decide if we should render the expanded folder background if we are rendering the Better Folders sidebar
                    predicate: () => settings.store.showFolderIcon !== FolderIconDisplay.Always,
                    match: /(?<=\.wrapper,children:\[)/,
                    replace: "$self.shouldShowFolderIconAndBackground(!!arguments[0]?.isBetterFolders,arguments[0]?.betterFoldersExpandedIds)&&"
                },
                {
                    // Decide if we should render the expanded folder icon if we are rendering the Better Folders sidebar
                    predicate: () => settings.store.showFolderIcon !== FolderIconDisplay.Always,
                    match: /(?<=\.expandedFolderBackground.+?}\),)(?=\i,)/,
                    replace: "!$self.shouldShowFolderIconAndBackground(!!arguments[0]?.isBetterFolders,arguments[0]?.betterFoldersExpandedIds)?null:"
                }
            ]
        },
        {
            find: "APPLICATION_LIBRARY,render:",
            predicate: () => settings.store.sidebar,
            replacement: {
                // Render the Better Folders sidebar
                match: /(?<=({className:\i\.guilds,themeOverride:\i})\))/,
                replace: ",$self.FolderSideBar({...$1})"
            }
        },
        {
            find: ".Messages.DISCODO_DISABLED",
            predicate: () => settings.store.closeAllHomeButton,
            replacement: {
                // Close all folders when clicking the home button
                match: /(?<=onClick:\(\)=>{)(?=.{0,300}"discodo")/,
                replace: "$self.closeFolders();"
            }
        }
    ],

    flux: {
        CHANNEL_SELECT(data) {
            if (!settings.store.closeAllFolders && !settings.store.forceOpen)
                return;

            if (lastGuildId !== data.guildId) {
                lastGuildId = data.guildId;
                const guildFolder = getGuildFolder(data.guildId);

                if (guildFolder?.folderId) {
                    if (settings.store.forceOpen && !ExpandedGuildFolderStore.isFolderExpanded(guildFolder.folderId)) {
                        FolderUtils.toggleGuildFolderExpand(guildFolder.folderId);
                    }
                } else if (settings.store.closeAllFolders) {
                    closeFolders();
                }
            }
        },

        TOGGLE_GUILD_FOLDER_EXPAND(data) {
            if (settings.store.closeOthers && !dispatchingFoldersClose) {
                dispatchingFoldersClose = true;

                FluxDispatcher.wait(() => {
                    const expandedFolders = ExpandedGuildFolderStore.getExpandedFolders();

                    if (expandedFolders.size > 1) {
                        for (const id of expandedFolders) if (id !== data.folderId)
                            FolderUtils.toggleGuildFolderExpand(id);
                    }

                    dispatchingFoldersClose = false;
                });
            }
        },

        LOGOUT() {
            closeFolders();
        }
    },

    getGuildTree(isBetterFolders: boolean, originalTree: any, expandedFolderIds?: Set<any>) {
        return useMemo(() => {
            if (!isBetterFolders || expandedFolderIds == null) return originalTree;

            const newTree = new GuildsTree();
            // Children is every folder and guild which is not in a folder, this filters out only the expanded folders
            newTree.root.children = originalTree.root.children.filter(guildOrFolder => expandedFolderIds.has(guildOrFolder.id));
            // Nodes is every folder and guild, even if it's in a folder, this filters out only the expanded folders and guilds inside them
            newTree.nodes = Object.fromEntries(
                Object.entries(originalTree.nodes)
                    .filter(([_, guildOrFolder]: any[]) => expandedFolderIds.has(guildOrFolder.id) || expandedFolderIds.has(guildOrFolder.parentId))
            );

            return newTree;
        }, [isBetterFolders, originalTree, expandedFolderIds]);
    },

    makeGuildsBarGuildListFilter(isBetterFolders: boolean) {
        return child => {
            if (isBetterFolders) {
                return child?.props?.["aria-label"] === i18n.Messages.SERVERS;
            }
            return true;
        };
    },

    makeGuildsBarTreeFilter(isBetterFolders: boolean) {
        return child => {
            if (isBetterFolders) {
                return child?.props?.onScroll != null;
            }
            return true;
        };
    },

    shouldShowFolderIconAndBackground(isBetterFolders: boolean, expandedFolderIds?: Set<any>) {
        if (!isBetterFolders) return true;

        switch (settings.store.showFolderIcon) {
            case FolderIconDisplay.Never:
                return false;
            case FolderIconDisplay.Always:
                return true;
            case FolderIconDisplay.MoreThanOneFolderExpanded:
                return (expandedFolderIds?.size ?? 0) > 1;
            default:
                return true;
        }
    },

    shouldShowTransition(props: any) {
        // Pending guilds
<<<<<<< HEAD
        if (props.folderNode.id === 1) return true;

        return !!props.isBetterFolders;
    },

    shouldRenderContents(props: any, isExpanded: boolean) {
        // Pending guilds
        if (props.folderNode.id === 1) return false;

        return !props.isBetterFolders && isExpanded;
    },

=======
        if (props?.folderNode?.id === 1) return true;

        return !!props?.isBetterFolders;
    },

    shouldRenderContents(props: any, isExpanded: boolean) {
        // Pending guilds
        if (props?.folderNode?.id === 1) return false;

        return !props?.isBetterFolders && isExpanded;
    },

>>>>>>> b8225423
    FolderSideBar,
    closeFolders,
});<|MERGE_RESOLUTION|>--- conflicted
+++ resolved
@@ -30,17 +30,10 @@
     MoreThanOneFolderExpanded
 }
 
-<<<<<<< HEAD
 export const ExpandedGuildFolderStore = findStore("ExpandedGuildFolderStore");
 const SortedGuildStore = findStore("SortedGuildStore");
 const GuildsTree = find(m => m.prototype?.moveNextTo);
 const FolderUtils = findByProps("move", "toggleGuildFolderExpand");
-=======
-export const ExpandedGuildFolderStore = findStoreLazy("ExpandedGuildFolderStore");
-const SortedGuildStore = findStoreLazy("SortedGuildStore");
-const GuildsTree = findLazy(m => m.prototype?.moveNextTo);
-const FolderUtils = findByPropsLazy("move", "toggleGuildFolderExpand");
->>>>>>> b8225423
 
 let lastGuildId = null as string | null;
 let dispatchingFoldersClose = false;
@@ -315,20 +308,6 @@
 
     shouldShowTransition(props: any) {
         // Pending guilds
-<<<<<<< HEAD
-        if (props.folderNode.id === 1) return true;
-
-        return !!props.isBetterFolders;
-    },
-
-    shouldRenderContents(props: any, isExpanded: boolean) {
-        // Pending guilds
-        if (props.folderNode.id === 1) return false;
-
-        return !props.isBetterFolders && isExpanded;
-    },
-
-=======
         if (props?.folderNode?.id === 1) return true;
 
         return !!props?.isBetterFolders;
@@ -341,7 +320,6 @@
         return !props?.isBetterFolders && isExpanded;
     },
 
->>>>>>> b8225423
     FolderSideBar,
     closeFolders,
 });