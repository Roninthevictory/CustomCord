/*
 * Vencord, a modification for Discord's desktop app
 * Copyright (c) 2023 Vendicated and contributors
 *
 * This program is free software: you can redistribute it and/or modify
 * it under the terms of the GNU General Public License as published by
 * the Free Software Foundation, either version 3 of the License, or
 * (at your option) any later version.
 *
 * This program is distributed in the hope that it will be useful,
 * but WITHOUT ANY WARRANTY; without even the implied warranty of
 * MERCHANTABILITY or FITNESS FOR A PARTICULAR PURPOSE.  See the
 * GNU General Public License for more details.
 *
 * You should have received a copy of the GNU General Public License
 * along with this program.  If not, see <https://www.gnu.org/licenses/>.
*/

import { Devs } from "@utils/constants";
import definePlugin from "@utils/types";
import { findByProps } from "@webpack";

const SpoilerClasses = findByProps("spoilerContent");
<<<<<<< HEAD
const MessagesClasses = findByProps("messagesWrapper", "messages");
=======
const MessagesClasses = findByProps("messagesWrapper");
>>>>>>> ef512e6e

export default definePlugin({
    name: "RevealAllSpoilers",
    description: "Reveal all spoilers in a message by Ctrl-clicking a spoiler, or in the chat with Ctrl+Shift-click",
    authors: [Devs.whqwert],

    patches: [
        {
            find: ".removeObscurity,",
            replacement: {
                match: /(?<="removeObscurity",(\i)=>{)/,
                replace: (_, event) => `$self.reveal(${event});`
            }
        }
    ],

    reveal(event: MouseEvent) {
        const { ctrlKey, shiftKey, target } = event;

        if (!ctrlKey) { return; }

        const { spoilerContent, hidden } = SpoilerClasses;
        const { messagesWrapper } = MessagesClasses;

        const parent = shiftKey
            ? document.querySelector(`div.${messagesWrapper}`)
            : (target as HTMLSpanElement).parentElement;

        for (const spoiler of parent!.querySelectorAll(`span.${spoilerContent}.${hidden}`)) {
            (spoiler as HTMLSpanElement).click();
        }
    }

});<|MERGE_RESOLUTION|>--- conflicted
+++ resolved
@@ -21,11 +21,7 @@
 import { findByProps } from "@webpack";
 
 const SpoilerClasses = findByProps("spoilerContent");
-<<<<<<< HEAD
-const MessagesClasses = findByProps("messagesWrapper", "messages");
-=======
 const MessagesClasses = findByProps("messagesWrapper");
->>>>>>> ef512e6e
 
 export default definePlugin({
     name: "RevealAllSpoilers",
