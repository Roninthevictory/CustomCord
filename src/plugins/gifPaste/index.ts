/*
 * Vencord, a modification for Discord's desktop app
 * Copyright (c) 2023 Vendicated and contributors
 *
 * This program is free software: you can redistribute it and/or modify
 * it under the terms of the GNU General Public License as published by
 * the Free Software Foundation, either version 3 of the License, or
 * (at your option) any later version.
 *
 * This program is distributed in the hope that it will be useful,
 * but WITHOUT ANY WARRANTY; without even the implied warranty of
 * MERCHANTABILITY or FITNESS FOR A PARTICULAR PURPOSE.  See the
 * GNU General Public License for more details.
 *
 * You should have received a copy of the GNU General Public License
 * along with this program.  If not, see <https://www.gnu.org/licenses/>.
*/

import { Devs } from "@utils/constants";
import { insertTextIntoChatInputBox } from "@utils/discord";
import definePlugin from "@utils/types";
<<<<<<< HEAD
import { findByProps } from "@webpack";

const { closeExpressionPicker } = findByProps("closeExpressionPicker");
=======
import { ExpressionPickerStore } from "@webpack/common";
>>>>>>> ef512e6e

export default definePlugin({
    name: "GifPaste",
    description: "Makes picking a gif in the gif picker insert a link into the chatbox instead of instantly sending it",
    authors: [Devs.Ven],

    patches: [{
        find: '"handleSelectGIF",',
        replacement: {
            match: /"handleSelectGIF",(\i)=>\{/,
            replace: '"handleSelectGIF",$1=>{if (!this.props.className) return $self.handleSelect($1);'
        }
    }],

    handleSelect(gif?: { url: string; }) {
        if (gif) {
            insertTextIntoChatInputBox(gif.url + " ");
            ExpressionPickerStore.closeExpressionPicker();
        }
    }
});<|MERGE_RESOLUTION|>--- conflicted
+++ resolved
@@ -19,13 +19,7 @@
 import { Devs } from "@utils/constants";
 import { insertTextIntoChatInputBox } from "@utils/discord";
 import definePlugin from "@utils/types";
-<<<<<<< HEAD
-import { findByProps } from "@webpack";
-
-const { closeExpressionPicker } = findByProps("closeExpressionPicker");
-=======
 import { ExpressionPickerStore } from "@webpack/common";
->>>>>>> ef512e6e
 
 export default definePlugin({
     name: "GifPaste",
