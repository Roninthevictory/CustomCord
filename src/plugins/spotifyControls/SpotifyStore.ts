/*
 * Vencord, a modification for Discord's desktop app
 * Copyright (c) 2022 Vendicated and contributors
 *
 * This program is free software: you can redistribute it and/or modify
 * it under the terms of the GNU General Public License as published by
 * the Free Software Foundation, either version 3 of the License, or
 * (at your option) any later version.
 *
 * This program is distributed in the hope that it will be useful,
 * but WITHOUT ANY WARRANTY; without even the implied warranty of
 * MERCHANTABILITY or FITNESS FOR A PARTICULAR PURPOSE.  See the
 * GNU General Public License for more details.
 *
 * You should have received a copy of the GNU General Public License
 * along with this program.  If not, see <https://www.gnu.org/licenses/>.
*/

import { proxyLazy } from "@utils/lazy";
import { findByProps, webpackDependantLazy } from "@webpack";
import { Flux, FluxDispatcher } from "@webpack/common";

// Avoid circular dependency
const { settings } = proxyLazy(() => require(".")) as typeof import(".");

export interface Track {
    id: string;
    name: string;
    duration: number;
    isLocal: boolean;
    album: {
        id: string;
        name: string;
        image: {
            height: number;
            width: number;
            url: string;
        };
    };
    artists: {
        id: string;
        href: string;
        name: string;
        type: string;
        uri: string;
    }[];
}

interface PlayerState {
    accountId: string;
    track: Track | null;
    volumePercent: number,
    isPlaying: boolean,
    repeat: boolean,
    position: number,
    context?: any;
    device?: Device;

    // added by patch
    actual_repeat: Repeat;
}

interface Device {
    id: string;
    is_active: boolean;
}

type Repeat = "off" | "track" | "context";

const SpotifySocket = findByProps("getActiveSocketAndDevice");
<<<<<<< HEAD
const SpotifyUtils = findByProps("SpotifyAPI");
=======
const SpotifyAPI = findByProps("vcSpotifyMarker");
>>>>>>> ef512e6e

// Don't wanna run before Flux and Dispatcher are ready!
export const SpotifyStore = webpackDependantLazy(() => {
    // For some reason ts hates extends Flux.Store
    const { Store } = Flux;

    const API_BASE = "https://api.spotify.com/v1/me/player";

    class SpotifyStore extends Store {
        public mPosition = 0;
        private start = 0;

        public track: Track | null = null;
        public device: Device | null = null;
        public isPlaying = false;
        public repeat: Repeat = "off";
        public shuffle = false;
        public volume = 0;

        public isSettingPosition = false;

        public openExternal(path: string) {
            const url = settings.store.useSpotifyUris || Vencord.Plugins.isPluginEnabled("OpenInApp")
                ? "spotify:" + path.replaceAll("/", (_, idx) => idx === 0 ? "" : ":")
                : "https://open.spotify.com" + path;

            VencordNative.native.openExternal(url);
        }

        // Need to keep track of this manually
        public get position(): number {
            let pos = this.mPosition;
            if (this.isPlaying) {
                pos += Date.now() - this.start;
            }
            return pos;
        }

        public set position(p: number) {
            this.mPosition = p;
            this.start = Date.now();
        }

        prev() {
            this.req("post", "/previous");
        }

        next() {
            this.req("post", "/next");
        }

        setVolume(percent: number) {
            this.req("put", "/volume", {
                query: {
                    volume_percent: Math.round(percent)
                }

            }).then(() => {
                this.volume = percent;
                this.emitChange();
            });
        }

        setPlaying(playing: boolean) {
            this.req("put", playing ? "/play" : "/pause");
        }

        setRepeat(state: Repeat) {
            this.req("put", "/repeat", {
                query: { state }
            });
        }

        setShuffle(state: boolean) {
            this.req("put", "/shuffle", {
                query: { state }
            }).then(() => {
                this.shuffle = state;
                this.emitChange();
            });
        }

        seek(ms: number) {
            if (this.isSettingPosition) return Promise.resolve();

            this.isSettingPosition = true;

            return this.req("put", "/seek", {
                query: {
                    position_ms: Math.round(ms)
                }
            }).catch((e: any) => {
                console.error("[VencordSpotifyControls] Failed to seek", e);
                this.isSettingPosition = false;
            });
        }

        private req(method: "post" | "get" | "put", route: string, data: any = {}) {
            if (this.device?.is_active)
                (data.query ??= {}).device_id = this.device.id;

            const { socket } = SpotifySocket.getActiveSocketAndDevice();
            return SpotifyAPI[method](socket.accountId, socket.accessToken, {
                url: API_BASE + route,
                ...data
            });
        }
    }

    const store = new SpotifyStore(FluxDispatcher, {
        SPOTIFY_PLAYER_STATE(e: PlayerState) {
            store.track = e.track;
            store.device = e.device ?? null;
            store.isPlaying = e.isPlaying ?? false;
            store.volume = e.volumePercent ?? 0;
            store.repeat = e.actual_repeat || "off";
            store.position = e.position ?? 0;
            store.isSettingPosition = false;
            store.emitChange();
        },
        SPOTIFY_SET_DEVICES({ devices }: { devices: Device[]; }) {
            store.device = devices.find(d => d.is_active) ?? devices[0] ?? null;
            store.emitChange();
        }
    });

    return store;
});<|MERGE_RESOLUTION|>--- conflicted
+++ resolved
@@ -68,11 +68,7 @@
 type Repeat = "off" | "track" | "context";
 
 const SpotifySocket = findByProps("getActiveSocketAndDevice");
-<<<<<<< HEAD
-const SpotifyUtils = findByProps("SpotifyAPI");
-=======
 const SpotifyAPI = findByProps("vcSpotifyMarker");
->>>>>>> ef512e6e
 
 // Don't wanna run before Flux and Dispatcher are ready!
 export const SpotifyStore = webpackDependantLazy(() => {
