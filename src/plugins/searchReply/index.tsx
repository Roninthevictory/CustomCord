/*
 * Vencord, a modification for Discord's desktop app
 * Copyright (c) 2023 Vendicated and contributors
 *
 * This program is free software: you can redistribute it and/or modify
 * it under the terms of the GNU General Public License as published by
 * the Free Software Foundation, either version 3 of the License, or
 * (at your option) any later version.
 *
 * This program is distributed in the hope that it will be useful,
 * but WITHOUT ANY WARRANTY; without even the implied warranty of
 * MERCHANTABILITY or FITNESS FOR A PARTICULAR PURPOSE.  See the
 * GNU General Public License for more details.
 *
 * You should have received a copy of the GNU General Public License
 * along with this program.  If not, see <https://www.gnu.org/licenses/>.
*/

import { findGroupChildrenByChildId, NavContextMenuPatchCallback } from "@api/ContextMenu";
import { ReplyIcon } from "@components/Icons";
import { Devs } from "@utils/constants";
import definePlugin from "@utils/types";
<<<<<<< HEAD
import { findByProps } from "@webpack";
=======
import { findByCodeLazy } from "@webpack";
>>>>>>> a43d5d59
import { ChannelStore, i18n, Menu, PermissionsBits, PermissionStore, SelectedChannelStore } from "@webpack/common";
import { Message } from "discord-types/general";


<<<<<<< HEAD
const messageUtils = findByProps("replyToMessage");
=======
const replyToMessage = findByCodeLazy(".TEXTAREA_FOCUS)", "showMentionToggle:");
>>>>>>> a43d5d59

const messageContextMenuPatch: NavContextMenuPatchCallback = (children, { message }: { message: Message; }) => {
    // make sure the message is in the selected channel
    if (SelectedChannelStore.getChannelId() !== message.channel_id) return;
    const channel = ChannelStore.getChannel(message?.channel_id);
    if (!channel) return;
    if (channel.guild_id && !PermissionStore.can(PermissionsBits.SEND_MESSAGES, channel)) return;

    // dms and group chats
    const dmGroup = findGroupChildrenByChildId("pin", children);
    if (dmGroup && !dmGroup.some(child => child?.props?.id === "reply")) {
        const pinIndex = dmGroup.findIndex(c => c?.props.id === "pin");
        dmGroup.splice(pinIndex + 1, 0, (
            <Menu.MenuItem
                id="reply"
                label={i18n.Messages.MESSAGE_ACTION_REPLY}
                icon={ReplyIcon}
                action={(e: React.MouseEvent) => replyToMessage(channel, message, e)}
            />
        ));
        return;
    }

    // servers
    const serverGroup = findGroupChildrenByChildId("mark-unread", children);
    if (serverGroup && !serverGroup.some(child => child?.props?.id === "reply")) {
        serverGroup.unshift((
            <Menu.MenuItem
                id="reply"
                label={i18n.Messages.MESSAGE_ACTION_REPLY}
                icon={ReplyIcon}
                action={(e: React.MouseEvent) => replyToMessage(channel, message, e)}
            />
        ));
        return;
    }
};


export default definePlugin({
    name: "SearchReply",
    description: "Adds a reply button to search results",
    authors: [Devs.Aria],
    contextMenus: {
        "message": messageContextMenuPatch
    }
});<|MERGE_RESOLUTION|>--- conflicted
+++ resolved
@@ -20,20 +20,11 @@
 import { ReplyIcon } from "@components/Icons";
 import { Devs } from "@utils/constants";
 import definePlugin from "@utils/types";
-<<<<<<< HEAD
-import { findByProps } from "@webpack";
-=======
-import { findByCodeLazy } from "@webpack";
->>>>>>> a43d5d59
+import { findByCode } from "@webpack";
 import { ChannelStore, i18n, Menu, PermissionsBits, PermissionStore, SelectedChannelStore } from "@webpack/common";
 import { Message } from "discord-types/general";
 
-
-<<<<<<< HEAD
-const messageUtils = findByProps("replyToMessage");
-=======
-const replyToMessage = findByCodeLazy(".TEXTAREA_FOCUS)", "showMentionToggle:");
->>>>>>> a43d5d59
+const replyToMessage = findByCode(".TEXTAREA_FOCUS)", "showMentionToggle:");
 
 const messageContextMenuPatch: NavContextMenuPatchCallback = (children, { message }: { message: Message; }) => {
     // make sure the message is in the selected channel
