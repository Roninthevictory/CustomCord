/*
 * Vencord, a modification for Discord's desktop app
 * Copyright (c) 2023 Vendicated and contributors
 *
 * This program is free software: you can redistribute it and/or modify
 * it under the terms of the GNU General Public License as published by
 * the Free Software Foundation, either version 3 of the License, or
 * (at your option) any later version.
 *
 * This program is distributed in the hope that it will be useful,
 * but WITHOUT ANY WARRANTY; without even the implied warranty of
 * MERCHANTABILITY or FITNESS FOR A PARTICULAR PURPOSE.  See the
 * GNU General Public License for more details.
 *
 * You should have received a copy of the GNU General Public License
 * along with this program.  If not, see <https://www.gnu.org/licenses/>.
*/

import "./styles.css";

import { findGroupChildrenByChildId, NavContextMenuPatchCallback } from "@api/ContextMenu";
import { definePluginSettings } from "@api/Settings";
import ErrorBoundary from "@components/ErrorBoundary";
import { SafetyIcon } from "@components/Icons";
import { Devs } from "@utils/constants";
import { classes } from "@utils/misc";
import definePlugin, { OptionType } from "@utils/types";
<<<<<<< HEAD
import { findByProps } from "@webpack";
import { Button, ChannelStore, Dialog, GuildMemberStore, GuildStore, Menu, PermissionsBits, Popout, TooltipContainer, UserStore } from "@webpack/common";
=======
import { findByPropsLazy } from "@webpack";
import { Button, ChannelStore, Dialog, GuildMemberStore, GuildStore, match, Menu, PermissionsBits, Popout, TooltipContainer, UserStore } from "@webpack/common";
>>>>>>> accfc151
import type { Guild, GuildMember } from "discord-types/general";

import openRolesAndUsersPermissionsModal, { PermissionType, RoleOrUserPermission } from "./components/RolesAndUsersPermissions";
import UserPermissions from "./components/UserPermissions";
import { getSortedRoles, sortPermissionOverwrites } from "./utils";

const PopoutClasses = findByProps("container", "scroller", "list");
const RoleButtonClasses = findByProps("button", "buttonInner", "icon", "banner");

export const enum PermissionsSortOrder {
    HighestRole,
    LowestRole
}

const enum MenuItemParentType {
    User,
    Channel,
    Guild
}

export const settings = definePluginSettings({
    permissionsSortOrder: {
        description: "The sort method used for defining which role grants an user a certain permission",
        type: OptionType.SELECT,
        options: [
            { label: "Highest Role", value: PermissionsSortOrder.HighestRole, default: true },
            { label: "Lowest Role", value: PermissionsSortOrder.LowestRole }
        ]
    },
    defaultPermissionsDropdownState: {
        description: "Whether the permissions dropdown on user popouts should be open by default",
        type: OptionType.BOOLEAN,
        default: false
    }
});

function MenuItem(guildId: string, id?: string, type?: MenuItemParentType) {
    if (type === MenuItemParentType.User && !GuildMemberStore.isMember(guildId, id!)) return null;

    return (
        <Menu.MenuItem
            id="perm-viewer-permissions"
            label="Permissions"
            action={() => {
                const guild = GuildStore.getGuild(guildId);

                const { permissions, header } = match(type)
                    .returnType<{ permissions: RoleOrUserPermission[], header: string; }>()
                    .with(MenuItemParentType.User, () => {
                        const member = GuildMemberStore.getMember(guildId, id!);

                        const permissions: RoleOrUserPermission[] = getSortedRoles(guild, member)
                            .map(role => ({
                                type: PermissionType.Role,
                                ...role
                            }));

                        if (guild.ownerId === id) {
                            permissions.push({
                                type: PermissionType.Owner,
                                permissions: Object.values(PermissionsBits).reduce((prev, curr) => prev | curr, 0n)
                            });
                        }

                        return {
                            permissions,
                            header: member.nick ?? UserStore.getUser(member.userId).username
                        };
                    })
                    .with(MenuItemParentType.Channel, () => {
                        const channel = ChannelStore.getChannel(id!);

                        const permissions = sortPermissionOverwrites(Object.values(channel.permissionOverwrites).map(({ id, allow, deny, type }) => ({
                            type: type as PermissionType,
                            id,
                            overwriteAllow: allow,
                            overwriteDeny: deny
                        })), guildId);

                        return {
                            permissions,
                            header: channel.name
                        };
                    })
                    .otherwise(() => {
                        const permissions = Object.values(GuildStore.getRoles(guild.id)).map(role => ({
                            type: PermissionType.Role,
                            ...role
                        }));

                        return {
                            permissions,
                            header: guild.name
                        };
                    });

                openRolesAndUsersPermissionsModal(permissions, guild, header);
            }}
        />
    );
}

function makeContextMenuPatch(childId: string | string[], type?: MenuItemParentType): NavContextMenuPatchCallback {
    return (children, props) => {
        if (
            !props ||
            (type === MenuItemParentType.User && !props.user) ||
            (type === MenuItemParentType.Guild && !props.guild) ||
            (type === MenuItemParentType.Channel && (!props.channel || !props.guild))
        ) {
            return;
        }

        const group = findGroupChildrenByChildId(childId, children);

        const item = match(type)
            .with(MenuItemParentType.User, () => MenuItem(props.guildId, props.user.id, type))
            .with(MenuItemParentType.Channel, () => MenuItem(props.guild.id, props.channel.id, type))
            .with(MenuItemParentType.Guild, () => MenuItem(props.guild.id))
            .otherwise(() => null);


        if (item == null) return;

        if (group) {
            return group.push(item);
        }

        // "roles" may not be present due to the member not having any roles. In that case, add it above "Copy ID"
        if (childId === "roles" && props.guildId) {
            children.splice(-1, 0, <Menu.MenuGroup>{item}</Menu.MenuGroup>);
        }
    };
}

export default definePlugin({
    name: "PermissionsViewer",
    description: "View the permissions a user or channel has, and the roles of a server",
    authors: [Devs.Nuckyz, Devs.Ven],
    settings,

    patches: [
        {
            find: ".VIEW_ALL_ROLES,",
            replacement: {
                match: /\.collapseButton,.+?}\)}\),/,
                replace: "$&$self.ViewPermissionsButton(arguments[0]),"
            }
        }
    ],

    ViewPermissionsButton: ErrorBoundary.wrap(({ guild, guildMember }: { guild: Guild; guildMember: GuildMember; }) => (
        <Popout
            position="bottom"
            align="center"
            renderPopout={() => (
                <Dialog className={PopoutClasses.container} style={{ width: "500px" }}>
                    <UserPermissions guild={guild} guildMember={guildMember} forceOpen />
                </Dialog>
            )}
        >
            {popoutProps => (
                <TooltipContainer text="View Permissions">
                    <Button
                        {...popoutProps}
                        color={Button.Colors.CUSTOM}
                        look={Button.Looks.FILLED}
                        size={Button.Sizes.NONE}
                        innerClassName={classes(RoleButtonClasses.buttonInner, RoleButtonClasses.icon)}
                        className={classes(RoleButtonClasses.button, RoleButtonClasses.icon, "vc-permviewer-role-button")}
                    >
                        <SafetyIcon height="16" width="16" />
                    </Button>
                </TooltipContainer>
            )}
        </Popout>
    ), { noop: true }),

    contextMenus: {
        "user-context": makeContextMenuPatch("roles", MenuItemParentType.User),
        "channel-context": makeContextMenuPatch(["mute-channel", "unmute-channel"], MenuItemParentType.Channel),
        "guild-context": makeContextMenuPatch("privacy", MenuItemParentType.Guild),
        "guild-header-popout": makeContextMenuPatch("privacy", MenuItemParentType.Guild)
    }
});<|MERGE_RESOLUTION|>--- conflicted
+++ resolved
@@ -25,13 +25,8 @@
 import { Devs } from "@utils/constants";
 import { classes } from "@utils/misc";
 import definePlugin, { OptionType } from "@utils/types";
-<<<<<<< HEAD
 import { findByProps } from "@webpack";
-import { Button, ChannelStore, Dialog, GuildMemberStore, GuildStore, Menu, PermissionsBits, Popout, TooltipContainer, UserStore } from "@webpack/common";
-=======
-import { findByPropsLazy } from "@webpack";
 import { Button, ChannelStore, Dialog, GuildMemberStore, GuildStore, match, Menu, PermissionsBits, Popout, TooltipContainer, UserStore } from "@webpack/common";
->>>>>>> accfc151
 import type { Guild, GuildMember } from "discord-types/general";
 
 import openRolesAndUsersPermissionsModal, { PermissionType, RoleOrUserPermission } from "./components/RolesAndUsersPermissions";
