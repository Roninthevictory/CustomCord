--- conflicted
+++ resolved
@@ -335,13 +335,8 @@
                 {t("vencord.pluginFilters")}
             </Forms.FormTitle>
 
-<<<<<<< HEAD
-            <div className={cl("filter-controls")}>
-                <TextInput autoFocus value={searchValue.value} placeholder={t("vencord.search.placeholder")} onChange={onSearch} className={Margins.bottom20} />
-=======
             <div className={classes(Margins.bottom20, cl("filter-controls"))}>
-                <TextInput autoFocus value={searchValue.value} placeholder="Search for a plugin..." onChange={onSearch} />
->>>>>>> 77492061
+                <TextInput autoFocus value={searchValue.value} placeholder={t("vencord.search.placeholder")} onChange={onSearch} />
                 <div className={InputStyles.inputWrapper}>
                     <Select
                         options={[
