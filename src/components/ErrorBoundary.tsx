--- conflicted
+++ resolved
@@ -81,19 +81,14 @@
             if (this.props.noop) return null;
 
             if (this.props.fallback)
-<<<<<<< HEAD
                 return (
-                    <this.props.fallback {...this.state}>
+                    <this.props.fallback
+                        wrappedProps={this.props.wrappedProps}
+                        {...this.state}
+                    >
                         {this.props.children}
                     </this.props.fallback>
                 );
-=======
-                return <this.props.fallback
-                    wrappedProps={this.props.wrappedProps}
-                    children={this.props.children}
-                    {...this.state}
-                />;
->>>>>>> d60a8efc
 
             const msg = this.props.message || "An error occurred while rendering this Component. More info can be found below and in your console.";
 
