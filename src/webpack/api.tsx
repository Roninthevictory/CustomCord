/*
 * Vencord, a Discord client mod
 * Copyright (c) 2024 Vendicated, Nuckyz and contributors
 * SPDX-License-Identifier: GPL-3.0-or-later
 */

import { lazyString, makeLazy, proxyLazy } from "@utils/lazy";
import { LazyComponent, LazyComponentType, SYM_LAZY_COMPONENT_INNER } from "@utils/lazyReact";
import { Logger } from "@utils/Logger";
import { canonicalizeMatch } from "@utils/patches";
import { proxyInner, SYM_PROXY_INNER_VALUE } from "@utils/proxyInner";

import { traceFunction } from "../debug/Tracer";
import { GenericStore } from "./common";
import { AnyModuleFactory, ModuleExports, ModuleFactory, WebpackRequire } from "./wreq";

const logger = new Logger("Webpack");

export let _resolveDiscordLoaded: () => void;
/**
 * Fired once a gateway connection to Discord has been established.
 * This indicates that the core Webpack modules have been initialized, and we are logged in.
 */
export const onceDiscordLoaded = new Promise<void>(r => _resolveDiscordLoaded = r);

export let wreq: WebpackRequire;
export let cache: WebpackRequire["c"];

export function _initWebpack(webpackRequire: WebpackRequire) {
    wreq = webpackRequire;

    if (webpackRequire.c == null) return;
    cache = webpackRequire.c;

    Reflect.defineProperty(webpackRequire.c, Symbol.toStringTag, {
        value: "ModuleCache",
        configurable: true,
        writable: true,
        enumerable: false
    });
}

export type ModListenerInfo = {
    id: PropertyKey;
    factory: AnyModuleFactory;
};

export type ModCallbackInfo = {
    id: PropertyKey;
    exportKey: PropertyKey | null;
    factory: AnyModuleFactory;
};

export type ModListenerFn = (module: ModuleExports, info: ModListenerInfo) => void;
export type ModCallbackFn = ((module: ModuleExports, info: ModCallbackInfo) => void) & {
    $$vencordCallbackCalled?: () => boolean;
};

export const factoryListeners = new Set<(factory: AnyModuleFactory) => void>();
export const moduleListeners = new Set<ModListenerFn>();
export const waitForSubscriptions = new Map<FilterFn, ModCallbackFn>();

let devToolsOpen = false;
if (IS_DEV && IS_DISCORD_DESKTOP) {
    // At this point in time, DiscordNative has not been exposed yet, so setImmediate is needed
    setTimeout(() => {
        DiscordNative?.window.setDevtoolsCallbacks(() => devToolsOpen = true, () => devToolsOpen = false);
    }, 0);
}

export type PropsFilter = Array<string>;
export type CodeFilter = Array<string | RegExp>;
export type StoreNameFilter = string;

export type FilterFn = ((module: ModuleExports) => boolean) & {
    $$vencordProps?: Array<string | RegExp>;
    $$vencordIsFactoryFilter?: boolean;
};

const stringMatches = (s: string, filter: CodeFilter) =>
    filter.every(f =>
        typeof f === "string"
            ? s.includes(f)
            : (f.global && (f.lastIndex = 0), f.test(s))
    );

export const filters = {
    byProps: (...props: PropsFilter): FilterFn => {
        const filter: FilterFn = props.length === 1
            ? m => m?.[props[0]] !== undefined
            : m => props.every(p => m?.[p] !== undefined);

        filter.$$vencordProps = ["byProps", ...props];
        return filter;
    },

    byCode: (...code: CodeFilter): FilterFn => {
        const parsedCode = code.map(canonicalizeMatch);
        const filter: FilterFn = m => {
            if (typeof m !== "function") return false;
            return stringMatches(String(m), parsedCode);
        };

        filter.$$vencordProps = ["byCode", ...code];
        return filter;
    },

    byStoreName: (name: StoreNameFilter): FilterFn => {
        const filter: FilterFn = m => m?.constructor?.displayName === name;

        filter.$$vencordProps = ["byStoreName", name];
        return filter;
    },

    byComponentCode: (...code: CodeFilter): FilterFn => {
        const byCodeFilter = filters.byCode(...code);
        const filter: FilterFn = m => {
            let inner = m;

            while (inner != null) {
                if (byCodeFilter(inner)) return true;
                else if (!inner.$$typeof) return false;
                else if (inner.type) inner = inner.type; // memos
                else if (inner.render) inner = inner.render; // forwardRefs
                else return false;
            }

            return false;
        };

        filter.$$vencordProps = ["componentByCode", ...code];
        return filter;
    },

    byFactoryCode: (...code: CodeFilter): FilterFn => {
        const byCodeFilter = filters.byCode(...code);

        byCodeFilter.$$vencordProps = ["byFactoryCode", ...code];
        byCodeFilter.$$vencordIsFactoryFilter = true;

        return byCodeFilter;
    }
};

export const webpackSearchHistory = [] as Array<["waitFor" | "find" | "findComponent" | "findExportedComponent" | "findComponentByCode" | "findByProps" | "findByPropsAndExtract" | "findByCode" | "findStore" | "findByFactoryCode" | "mapMangledModule" | "extractAndLoadChunks" | "webpackDependantLazy" | "webpackDependantLazyComponent", any[]]>;

function printFilter(filter: FilterFn) {
    if (filter.$$vencordProps != null) {
        const props = filter.$$vencordProps;
        return `${props[0]}(${props.slice(1).map(arg => arg instanceof RegExp ? String(arg) : JSON.stringify(arg)).join(", ")})`;
    }

    return String(filter);
}

/**
 * Wait for the first export or module exports that matches the provided filter to be required,
 * then call the callback with the export or module exports as the first argument.
 *
 * If the module containing the export(s) is already required, the callback will be called immediately.
 *
 * @param filter A function that takes an export or module exports and returns a boolean
 * @param callback A function that takes the find result as its first argument
 */
export function waitFor(filter: FilterFn, callback: ModCallbackFn, { isIndirect = false }: { isIndirect?: boolean; } = {}) {
    if (typeof filter !== "function")
        throw new Error("Invalid filter. Expected a function got " + typeof filter);
    if (typeof callback !== "function")
        throw new Error("Invalid callback. Expected a function got " + typeof callback);

    if (IS_REPORTER && !isIndirect) {
        const originalCallback = callback;

        let callbackCalled = false;
        callback = function (this: unknown) {
            callbackCalled = true;

            Reflect.apply(originalCallback, this, arguments);
        };

        callback.$$vencordCallbackCalled = () => callbackCalled;
        webpackSearchHistory.push(["waitFor", [callback, filter]]);
    }

    if (cache != null) {
        const { result, id, exportKey, factory } = _cacheFind(filter);
        if (result != null) return callback(result, { id: id!, exportKey: exportKey as PropertyKey | null, factory: factory! });
    }

    waitForSubscriptions.set(filter, callback);
}

/**
 * Find the first export or module exports that matches the filter.
 *
 * The way this works internally is:
 * Wait for the first export or module exports that matches the provided filter to be required,
 * then call the parse function with the export or module exports as the first argument.
 *
 * If the module containing the export(s) is already required, the parse function will be called immediately.
 *
 * The parse function must return a value that will be used as the proxy inner value.
 *
 * If no parse function is specified, the default parse will assign the proxy inner value to the plain find result.
 *
 * @param filter A function that takes an export or module exports and returns a boolean
 * @param parse A function that takes the find result as its first argument and returns something to use as the proxy inner value. Useful if you want to use a value from the find result, instead of all of it. Defaults to the find result itself
 * @returns A proxy that has the parse function return value as its true value, or the plain parse function return value if it was called immediately.
 */
export function find<T = any>(filter: FilterFn, parse: (module: ModuleExports) => ModuleExports = m => m, { isIndirect = false }: { isIndirect?: boolean; } = {}) {
    if (typeof filter !== "function")
        throw new Error("Invalid filter. Expected a function got " + typeof filter);
    if (typeof parse !== "function")
        throw new Error("Invalid find parse. Expected a function got " + typeof parse);

    const [proxy, setInnerValue] = proxyInner<T>(`Webpack find matched no module. Filter: ${printFilter(filter)}`, "Webpack find with proxy called on a primitive value.");
    waitFor(filter, m => setInnerValue(parse(m)), { isIndirect: true });

    if (IS_REPORTER && !isIndirect) {
        webpackSearchHistory.push(["find", [proxy, filter]]);
    }

    if (proxy[SYM_PROXY_INNER_VALUE] != null) return proxy[SYM_PROXY_INNER_VALUE] as T;

    return proxy;
}

/**
 * Find the first exported component that matches the filter.
 *
 * @param filter A function that takes an export or module exports and returns a boolean
 * @param parse A function that takes the found component as its first argument and returns a component. Useful if you want to wrap the found component in something. Defaults to the original component
 * @returns The component if found, or a noop component
 */
export function findComponent<T extends object = any>(filter: FilterFn, parse: (component: ModuleExports) => LazyComponentType<T> = m => m, { isIndirect = false }: { isIndirect?: boolean; } = {}) {
    if (typeof filter !== "function")
        throw new Error("Invalid filter. Expected a function got " + typeof filter);
    if (typeof parse !== "function")
        throw new Error("Invalid component parse. Expected a function got " + typeof parse);

    let InnerComponent = null as LazyComponentType<T> | null;

    let findFailedLogged = false;
    const WrapperComponent = (props: T) => {
        if (InnerComponent === null && !findFailedLogged) {
            findFailedLogged = true;
            logger.error(`Webpack find matched no module. Filter: ${printFilter(filter)}`);
        }

        return InnerComponent && <InnerComponent {...props} />;
    };

    WrapperComponent[SYM_LAZY_COMPONENT_INNER] = () => InnerComponent;

    waitFor(filter, (v: any) => {
        const parsedComponent = parse(v);
        InnerComponent = parsedComponent;
        Object.assign(WrapperComponent, parsedComponent);
    }, { isIndirect: true });

    if (IS_REPORTER && !isIndirect) {
        webpackSearchHistory.push(["findComponent", [WrapperComponent, filter]]);
    }

    if (InnerComponent !== null) return InnerComponent;

    return WrapperComponent as LazyComponentType<T>;
}

/**
 * Find the first component that is exported by the first prop name.
 *
 * @example findExportedComponent("FriendRow")
 * @example findExportedComponent("FriendRow", "Friend", FriendRow => React.memo(FriendRow))
 *
 * @param props A list of prop names to search the exports for
 * @param parse A function that takes the found component as its first argument and returns a component. Useful if you want to wrap the found component in something. Defaults to the original component
 * @returns The component if found, or a noop component
 */
export function findExportedComponent<T extends object = any>(...props: PropsFilter | [...PropsFilter, (component: ModuleExports) => LazyComponentType<T>]) {
    const parse = (typeof props.at(-1) === "function" ? props.pop() : m => m) as (component: ModuleExports) => LazyComponentType<T>;
    const newProps = props as PropsFilter;

    const filter = filters.byProps(...newProps);

    let InnerComponent = null as LazyComponentType<T> | null;

    let findFailedLogged = false;
    const WrapperComponent = (props: T) => {
        if (InnerComponent === null && !findFailedLogged) {
            findFailedLogged = true;
            logger.error(`Webpack find matched no module. Filter: ${printFilter(filter)}`);
        }

        return InnerComponent && <InnerComponent {...props} />;
    };

    WrapperComponent[SYM_LAZY_COMPONENT_INNER] = () => InnerComponent;

    waitFor(filter, (v: any) => {
        const parsedComponent = parse(v[newProps[0]]);
        InnerComponent = parsedComponent;
        Object.assign(WrapperComponent, parsedComponent);
    }, { isIndirect: true });

    if (IS_REPORTER) {
        webpackSearchHistory.push(["findExportedComponent", [WrapperComponent, ...newProps]]);
    }

    if (InnerComponent !== null) return InnerComponent;

    return WrapperComponent as LazyComponentType<T>;
}

/**
 * Find the first component in an export that includes all the given code.
 *
 * @example findComponentByCode(".Messages.USER_SETTINGS_PROFILE_COLOR_SELECT_COLOR")
 * @example findComponentByCode(".Messages.USER_SETTINGS_PROFILE_COLOR_SELECT_COLOR", ".BACKGROUND_PRIMARY)", ColorPicker => React.memo(ColorPicker))
 *
 * @param code A list of code to search each export for
 * @param parse A function that takes the found component as its first argument and returns a component. Useful if you want to wrap the found component in something. Defaults to the original component
 * @returns The component if found, or a noop component
 */
export function findComponentByCode<T extends object = any>(...code: CodeFilter | [...CodeFilter, (component: ModuleExports) => LazyComponentType<T>]) {
    const parse = (typeof code.at(-1) === "function" ? code.pop() : m => m) as (component: ModuleExports) => LazyComponentType<T>;
    const newCode = code as CodeFilter;

    const ComponentResult = findComponent<T>(filters.byComponentCode(...newCode), parse, { isIndirect: true });

    if (IS_REPORTER) {
        webpackSearchHistory.push(["findComponentByCode", [ComponentResult, ...newCode]]);
    }

    return ComponentResult;
}

/**
 * Find the first module exports or export that includes all the given props.
 *
 * @param props A list of props to search the module or exports for
 * @param parse A function that takes the find result as its first argument and returns something. Useful if you want to use a value from the find result, instead of all of it. Defaults to the find result itself
 */
export function findByProps<T = any>(...props: PropsFilter | [...PropsFilter, (module: ModuleExports) => T]) {
    const parse = (typeof props.at(-1) === "function" ? props.pop() : m => m) as (module: ModuleExports) => T;
    const newProps = props as PropsFilter;

    const result = find<T>(filters.byProps(...newProps), parse, { isIndirect: true });

    if (IS_REPORTER) {
        webpackSearchHistory.push(["findByProps", [result, ...newProps]]);
    }

    return result;
}

/**
 * Find the first prop value defined by the first prop name, which is in a module exports or export including all the given props.
 *
 * @example const getUser = findByPropsAndExtract("getUser", "fetchUser")
 *
 * @param props A list of props to search the module or exports for
 * @param parse A function that takes the find result as its first argument and returns something. Useful if you want to use a value from the find result, instead of all of it. Defaults to the find result itself
 */
export function findByPropsAndExtract<T = any>(...props: PropsFilter | [...PropsFilter, (module: ModuleExports) => T]) {
    const parse = (typeof props.at(-1) === "function" ? props.pop() : m => m) as (module: ModuleExports) => T;
    const newProps = props as PropsFilter;

    const result = find<T>(filters.byProps(...newProps), m => parse(m[newProps[0]]), { isIndirect: true });

    if (IS_REPORTER) {
        webpackSearchHistory.push(["findByPropsAndExtract", [result, ...newProps]]);
    }

    return result;
}

/**
 * Find the first export that includes all the given code.
 *
 * @param code A list of code to search each export for
 * @param parse A function that takes the find result as its first argument and returns something. Useful if you want to use a value from the find result, instead of all of it. Defaults to the find result itself
 */
export function findByCode<T = any>(...code: CodeFilter | [...CodeFilter, (module: ModuleExports) => T]) {
    const parse = (typeof code.at(-1) === "function" ? code.pop() : m => m) as (module: ModuleExports) => T;
    const newCode = code as CodeFilter;

    const result = find<T>(filters.byCode(...newCode), parse, { isIndirect: true });

    if (IS_REPORTER) {
        webpackSearchHistory.push(["findByCode", [result, ...newCode]]);
    }

    return result;
}

/**
 * Find a store by its name.
 *
 * @param name The store name
 */
export function findStore<T = GenericStore>(name: StoreNameFilter) {
    const result = find<T>(filters.byStoreName(name), m => m, { isIndirect: true });

    if (IS_REPORTER) {
        webpackSearchHistory.push(["findStore", [result, name]]);
    }

    return result;
}

/**
 * Find the module exports of the first module which the factory includes all the given code.
 *
 * @param code A list of code to search each factory for
 * @param parse A function that takes the find result as its first argument and returns something. Useful if you want to use a value from the find result, instead of all of it. Defaults to the find result itself
 */
export function findByFactoryCode<T = any>(...code: CodeFilter | [...CodeFilter, (module: ModuleExports) => T]) {
    const parse = (typeof code.at(-1) === "function" ? code.pop() : m => m) as (module: ModuleExports) => T;
    const newCode = code as CodeFilter;

    const result = find<T>(filters.byFactoryCode(...newCode), parse, { isIndirect: true });

    if (IS_REPORTER) {
        webpackSearchHistory.push(["findByFactoryCode", [result, ...newCode]]);
    }

    return result;
}

/**
 * Find the module exports of the first module which the factory includes all the given code,
 * then map them into an easily usable object via the specified mappers.
 *
 * IMPORTANT: You can destructure the properties of the returned object at top level as long as the property filter does not return a primitive value export.
 *
 * @example
 * const Modals = mapMangledModule("headerIdIsManaged:", {
 *     openModal: filters.byCode("headerIdIsManaged:"),
 *     closeModal: filters.byCode("key==")
 * });
 *
 * @param code The code or list of code to search each factory for
 * @param mappers Mappers to create the non mangled exports object
 * @returns Unmangled exports as specified in mappers
 */
export function mapMangledModule<S extends PropertyKey>(code: string | RegExp | CodeFilter, mappers: Record<S, FilterFn>) {
    const mapping = {} as Record<S, any>;
    const setters = {} as Record<S, (innerValue: ModuleExports) => void>;

    for (const newName in mappers) {
        // Wrapper to select whether the parent factory filter or child mapper filter failed when the error is thrown
        const errorMsgWrapper = lazyString(() => `Webpack mapMangledModule ${callbackCalled ? "mapper" : "factory"} filter matched no module. Filter: ${printFilter(callbackCalled ? mappers[newName] : factoryFilter)}`);

        const [proxy, setInnerValue] = proxyInner(errorMsgWrapper, "Webpack find with proxy called on a primitive value. This may happen if you are trying to destructure a mapMangledModule primitive value on top level.");
        mapping[newName] = proxy;
        setters[newName] = setInnerValue;
    }

    const factoryFilter = filters.byFactoryCode(...Array.isArray(code) ? code : [code]);

    let callbackCalled = false;
    waitFor(factoryFilter, exports => {
        callbackCalled = true;

        for (const exportKey in exports) {
            const exportValue = exports[exportKey];
            if (exportValue == null) continue;

            for (const newName in mappers) {
                const filter = mappers[newName];

                if (filter(exportValue)) {
                    if (typeof exportValue !== "object" && typeof exportValue !== "function") {
                        mapping[newName] = exportValue;
                    }

                    setters[newName](exportValue);
                }
            }
        }
    }, { isIndirect: true });

    if (IS_REPORTER) {
        webpackSearchHistory.push(["mapMangledModule", [mapping, code, mappers]]);
    }

    if (callbackCalled) {
        for (const innerMap in mapping) {
            const innerValue = mapping[innerMap];

            if (innerValue[SYM_PROXY_INNER_VALUE] != null) {
                mapping[innerMap] = innerValue[SYM_PROXY_INNER_VALUE];
            }
        }
    }

    return mapping;
}

/**
 * Find the first module factory that includes all the given code.
 */
export function findModuleFactory(...code: CodeFilter) {
    const filter = filters.byFactoryCode(...code);

    const [proxy, setInnerValue] = proxyInner<AnyModuleFactory>(`Webpack module factory find matched no module. Filter: ${printFilter(filter)}`, "Webpack find with proxy called on a primitive value.");
    waitFor(filter, (_, { factory }) => setInnerValue(factory));

    if (proxy[SYM_PROXY_INNER_VALUE] != null) return proxy[SYM_PROXY_INNER_VALUE] as AnyModuleFactory;

    return proxy;
}

/**
 * This is just a wrapper around {@link proxyLazy} to make our reporter test for your webpack finds.
 *
 * Wraps the result of factory in a Proxy you can consume as if it wasn't lazy.
 * On first property access, the factory is evaluated.
 *
 * @param factory Factory returning the result
 * @param attempts How many times to try to evaluate the factory before giving up
 * @returns Result of factory function
 */
export function webpackDependantLazy<T = any>(factory: () => T, attempts?: number) {
    if (IS_REPORTER) webpackSearchHistory.push(["webpackDependantLazy", [factory]]);

    return proxyLazy<T>(factory, attempts);
}

/**
 * This is just a wrapper around {@link LazyComponent} to make our reporter test for your webpack finds.
 *
 * A lazy component. The factory method is called on first render.
 *
 * @param factory Function returning a Component
 * @param attempts How many times to try to get the component before giving up
 * @returns Result of factory function
 */
export function webpackDependantLazyComponent<T extends object = any>(factory: () => any, attempts?: number) {
    if (IS_REPORTER) webpackSearchHistory.push(["webpackDependantLazyComponent", [factory]]);

    return LazyComponent<T>(factory, attempts);
}

export const DefaultExtractAndLoadChunksRegex = /(?:(?:Promise\.all\(\[)?(\i\.e\("?[^)]+?"?\)[^\]]*?)(?:\]\))?|Promise\.resolve\(\))\.then\(\i\.bind\(\i,"?([^)]+?)"?\)\)/;
export const ChunkIdsRegex = /\("([^"]+?)"\)/g;

/**
 * Extract and load chunks using their entry point.
 *
 * @param code The code or list of code the module factory containing the lazy chunk loading must include
 * @param matcher A RegExp that returns the chunk ids array as the first capture group and the entry point id as the second. Defaults to a matcher that captures the first lazy chunk loading found in the module factory
 * @returns A function that returns a promise that resolves with a boolean whether the chunks were loaded, on first call
 */
export function extractAndLoadChunksLazy(code: string | RegExp | CodeFilter, matcher: RegExp = DefaultExtractAndLoadChunksRegex) {
    const module = findModuleFactory(...Array.isArray(code) ? code : [code]);

    const extractAndLoadChunks = makeLazy(async () => {
        if (module[SYM_PROXY_INNER_VALUE] == null) {
            const err = new Error("extractAndLoadChunks: Couldn't find module factory");

            if (!IS_DEV || devToolsOpen) {
                logger.warn(err, "Code:", code, "Matcher:", matcher);
                return false;
            } else {
                throw err; // Strict behaviour in DevBuilds to fail early and make sure the issue is found
            }
        }

        const match = String(module).match(canonicalizeMatch(matcher));
        if (!match) {
            const err = new Error("extractAndLoadChunks: Couldn't find chunk loading in module factory code");

            if (!IS_DEV || devToolsOpen) {
                logger.warn(err, "Code:", code, "Matcher:", matcher);
                return false;
            } else {
                throw err; // Strict behaviour in DevBuilds to fail early and make sure the issue is found
            }
        }

        const [, rawChunkIds, entryPointId] = match;
        if (Number.isNaN(Number(entryPointId))) {
            const err = new Error("extractAndLoadChunks: Matcher didn't return a capturing group with the chunk ids array, or the entry point id returned as the second group wasn't a number");

            if (!IS_DEV || devToolsOpen) {
                logger.warn(err, "Code:", code, "Matcher:", matcher);
                return false;
            } else {
                throw err; // Strict behaviour in DevBuilds to fail early and make sure the issue is found
            }
        }

        if (rawChunkIds) {
<<<<<<< HEAD
            const chunkIds = Array.from(rawChunkIds.matchAll(ChunkIdsRegex)).map(m => m[1]);
=======
            const chunkIds = Array.from(rawChunkIds.matchAll(ChunkIdsRegex)).map(m => Number(m[1]));
>>>>>>> cd3534f6
            await Promise.all(chunkIds.map(id => wreq.e(id)));
        }

        if (wreq.m[entryPointId] == null) {
            const err = new Error("extractAndLoadChunks: Entry point is not loaded in the module factories, perhaps one of the chunks failed to load");

            if (!IS_DEV || devToolsOpen) {
                logger.warn(err, "Code:", code, "Matcher:", matcher);
                return false;
            } else {
                throw err; // Strict behaviour in DevBuilds to fail early and make sure the issue is found
            }
        }

<<<<<<< HEAD
        wreq(entryPointId);
=======
        wreq(Number(entryPointId));
>>>>>>> cd3534f6
        return true;
    });

    if (IS_REPORTER) {
        webpackSearchHistory.push(["extractAndLoadChunks", [extractAndLoadChunks, code, matcher]]);
    }

    return extractAndLoadChunks;
}

export type CacheFindResult = {
    /** The find result. `undefined` if nothing was found */
    result?: ModuleExports;
    /** The id of the module exporting where the result was found. `undefined` if nothing was found */
    id?: PropertyKey;
    /** The key exporting the result. `null` if the find result was all the module exports, `undefined` if nothing was found */
    exportKey?: PropertyKey | null;
    /** The factory of the module exporting the result. `undefined` if nothing was found */
    factory?: AnyModuleFactory;
};

/**
 * Find the first export or module exports from an already required module that matches the filter.
 *
 * @param filter A function that takes an export or module exports and returns a boolean
 */
export const _cacheFind = traceFunction("cacheFind", function _cacheFind(filter: FilterFn): CacheFindResult {
    if (typeof filter !== "function")
        throw new Error("Invalid filter. Expected a function got " + typeof filter);

    for (const key in cache) {
        const mod = cache[key];
        if (!mod?.loaded || mod?.exports == null) continue;

        if (filter.$$vencordIsFactoryFilter) {
            if (filter(wreq.m[key])) {
                return { result: mod.exports, id: key, exportKey: null, factory: wreq.m[key] as AnyModuleFactory };
            }

            continue;
        }

        if (filter(mod.exports)) {
            return { result: mod.exports, id: key, exportKey: null, factory: wreq.m[key] as AnyModuleFactory };
        }

        if (typeof mod.exports !== "object") {
            continue;
        }

        if (mod.exports.default != null && filter(mod.exports.default)) {
            return { result: mod.exports.default, id: key, exportKey: "default ", factory: wreq.m[key] as AnyModuleFactory };
        }

        for (const exportKey in mod.exports) if (exportKey.length <= 3) {
            const exportValue = mod.exports[exportKey];

            if (exportValue != null && filter(exportValue)) {
                return { result: exportValue, id: key, exportKey, factory: wreq.m[key] as AnyModuleFactory };
            }
        }
    }

    return {};
});

/**
 * Find the first export or module exports from an already required module that matches the filter.
 *
 * @param filter A function that takes an export or module exports and returns a boolean
 * @returns The found export or module exports, or undefined
 */
export function cacheFind(filter: FilterFn) {
    const cacheFindResult = _cacheFind(filter);

    return cacheFindResult.result;
}

/**
 * Find the the export or module exports from an all the required modules that match the filter.
 *
 * @param filter A function that takes an export or module exports and returns a boolean
 * @returns An array of all the found export or module exports
 */
export function cacheFindAll(filter: FilterFn) {
    if (typeof filter !== "function")
        throw new Error("Invalid filter. Expected a function got " + typeof filter);

    const ret: ModuleExports[] = [];
    for (const key in cache) {
        const mod = cache[key];
        if (!mod?.loaded || mod?.exports == null) continue;

        if (filter.$$vencordIsFactoryFilter) {
            if (filter(wreq.m[key])) {
                ret.push(mod.exports);
            }

            continue;
        }

        if (filter(mod.exports)) {
            ret.push(mod.exports);
        }

        if (typeof mod.exports !== "object") {
            continue;
        }

        if (mod.exports.default != null && filter(mod.exports.default)) {
            ret.push(mod.exports.default);
        }

        for (const exportKey in mod.exports) if (exportKey.length <= 3) {
            const exportValue = mod.exports[exportKey];

            if (exportValue != null && filter(exportValue)) {
                ret.push(exportValue);
                break;
            }
        }
    }

    return ret;
}

/**
 * Same as {@link cacheFind} but in bulk.
 *
 * @param filterFns Array of filters
 * @returns Array of results in the same order as the passed filters
 */
export const cacheFindBulk = traceFunction("cacheFindBulk", function cacheFindBulk(...filterFns: FilterFn[]) {
    if (!Array.isArray(filterFns)) {
        throw new Error("Invalid filters. Expected function[] got " + typeof filterFns);
    }

    const { length } = filterFns;

    if (length === 0) {
        throw new Error("Expected at least two filters.");
    }

    if (length === 1) {
        if (IS_DEV) {
            throw new Error("bulk called with only one filter. Use find");
        }

        return [cacheFind(filterFns[0])];
    }

    let found = 0;
    const results: ModuleExports[] = Array(length);

    const filters = [...filterFns] as Array<FilterFn | undefined>;

    outer:
    for (const key in cache) {
        const mod = cache[key];
        if (!mod?.loaded || mod?.exports == null) continue;

        for (let i = 0; i < length; i++) {
            const filter = filters[i];
            if (filter == null) continue;

            if (filter.$$vencordIsFactoryFilter) {
                if (filter(wreq.m[key])) {
                    results[i] = mod.exports;
                    filters[i] = undefined;

                    if (++found === length) break outer;
                }

                break;
            }

            if (filter(mod.exports)) {
                results[i] = mod.exports;
                filters[i] = undefined;

                if (++found === length) break outer;
                break;
            }

            if (typeof mod.exports !== "object") {
                break;
            }

            if (mod.exports.default != null && filter(mod.exports.default)) {
                results[i] = mod.exports.default;
                filters[i] = undefined;

                if (++found === length) break outer;
                continue;
            }

            for (const exportKey in mod.exports) if (exportKey.length <= 3) {
                const exportValue = mod.exports[exportKey];

                if (exportValue != null && filter(mod.exports[key])) {
                    results[i] = exportValue;
                    filters[i] = undefined;

                    if (++found === length) break outer;
                    break;
                }
            }
        }
    }

    if (found !== length) {
        const err = new Error(`Got ${length} filters, but only found ${found} modules!`);

        if (!IS_DEV || devToolsOpen) {
            logger.warn(err);
            return null;
        } else {
            throw err; // Strict behaviour in DevBuilds to fail early and make sure the issue is found
        }
    }

    return results;
});

/**
 * Find the id of the first already loaded module factory that includes all the given code.
 */
export const cacheFindModuleId = traceFunction("cacheFindModuleId", function cacheFindModuleId(...code: CodeFilter) {
    for (const id in wreq.m) {
        if (stringMatches(String(wreq.m[id]), code)) return id;
    }

    const err = new Error("Didn't find module with code(s):\n" + code.join("\n"));

    if (!IS_DEV || devToolsOpen) {
        logger.warn(err);
    } else {
        throw err; // Strict behaviour in DevBuilds to fail early and make sure the issue is found
    }
});

/**
 * Find the first already loaded module factory that includes all the given code.
 */
export const cacheFindModuleFactory = traceFunction("cacheFindModuleFactory", function cacheFindModuleFactory(...code: CodeFilter) {
    const id = cacheFindModuleId(...code);
    if (id == null) return;

    return wreq.m[id];
});

/**
 * Search modules by keyword. This searches the factory methods,
 * meaning you can search all sorts of things, methodName, strings somewhere in the code, etc.
 *
 * @param code One or more strings or regexes
 * @returns Mapping of found modules
 */
export function search(...code: CodeFilter) {
    const results: WebpackRequire["m"] = {};
    const factories = wreq.m;

    for (const id in factories) {
        const factory = factories[id];

        if (stringMatches(String(factory), code)) {
            results[id] = factory;
        }
    }

    return results;
}

/**
 * Extract a specific module by id into its own Source File. This has no effect on
 * the code, it is only useful to be able to look at a specific module without having
 * to view a massive file. extract then returns the extracted module so you can jump to it.
 * As mentioned above, note that this extracted module is not actually used,
 * so putting breakpoints or similar will have no effect.
 *
 * @param id The id of the module to extract
 */
export function extract(id: PropertyKey) {
    const factory = wreq.m[id];
    if (!factory) return null;

    const code = `
// [EXTRACTED] WebpackModule${String(id)}
// WARNING: This module was extracted to be more easily readable.
//          This module is NOT ACTUALLY USED! This means putting breakpoints will have NO EFFECT!!

0,${String(factory)}
//# sourceURL=ExtractedWebpackModule${String(id)}
`;
    const extracted: ModuleFactory = (0, eval)(code);
    return extracted;
}

function deprecatedRedirect<T extends (...args: any[]) => any>(oldMethod: string, newMethod: string, redirect: T): T {
    return ((...args: Parameters<T>) => {
        logger.warn(`Method ${oldMethod} is deprecated. Use ${newMethod} instead. For more information read https://github.com/Vendicated/Vencord/pull/2409#issue-2277161516`);
        return redirect(...args);
    }) as T;
}

/**
 * @deprecated Use {@link webpackDependantLazy} instead
 *
 * This is just a wrapper around {@link proxyLazy} to make our reporter test for your webpack finds.
 *
 * Wraps the result of factory in a Proxy you can consume as if it wasn't lazy.
 * On first property access, the factory is evaluated.
 *
 * @param factory Factory returning the result
 * @param attempts How many times to try to evaluate the factory before giving up
 * @returns Result of factory function
 */
export const proxyLazyWebpack = deprecatedRedirect("proxyLazyWebpack", "webpackDependantLazy", webpackDependantLazy);

/**
 * @deprecated Use {@link webpackDependantLazyComponent} instead
 *
 * This is just a wrapper around {@link LazyComponent} to make our reporter test for your webpack finds.
 *
 * A lazy component. The factory method is called on first render.
 *
 * @param factory Function returning a Component
 * @param attempts How many times to try to get the component before giving up
 * @returns Result of factory function
 */
export const LazyComponentWebpack = deprecatedRedirect("LazyComponentWebpack", "webpackDependantLazyComponent", webpackDependantLazyComponent);

/**
 * @deprecated Use {@link find} instead
 *
 * Find the first module that matches the filter, lazily
 */
export const findLazy = deprecatedRedirect("findLazy", "find", find);

/**
 * @deprecated Use {@link findByProps} instead
 *
 * Find the first module that has the specified properties, lazily
 */
export const findByPropsLazy = deprecatedRedirect("findByPropsLazy", "findByProps", findByProps);

/**
 * @deprecated Use {@link findByCode} instead
 *
 * Find the first function that includes all the given code, lazily
 */
export const findByCodeLazy = deprecatedRedirect("findByCodeLazy", "findByCode", findByCode);

/**
 * @deprecated Use {@link findStore} instead
 *
 * Find a store by its displayName, lazily
 */
export const findStoreLazy = deprecatedRedirect("findStoreLazy", "findStore", findStore);

/**
 * @deprecated Use {@link findComponent} instead
 *
 * Finds the first component that matches the filter, lazily.
 */
export const findComponentLazy = deprecatedRedirect("findComponentLazy", "findComponent", findComponent);

/**
 * @deprecated Use {@link findComponentByCode} instead
 *
 * Finds the first component that includes all the given code, lazily
 */
export const findComponentByCodeLazy = deprecatedRedirect("findComponentByCodeLazy", "findComponentByCode", findComponentByCode);

/**
 * @deprecated Use {@link findExportedComponent} instead
 *
 * Finds the first component that is exported by the first prop name, lazily
 */
export const findExportedComponentLazy = deprecatedRedirect("findExportedComponentLazy", "findExportedComponent", findExportedComponent);

/**
 * @deprecated Use {@link mapMangledModule} instead
 *
 * {@link mapMangledModule}, lazy.
 *
 * Finds a mangled module by the provided code "code" (must be unique and can be anywhere in the module)
 * then maps it into an easily usable module via the specified mappers.
 *
 * @param code The code to look for
 * @param mappers Mappers to create the non mangled exports
 * @returns Unmangled exports as specified in mappers
 *
 * @example mapMangledModule("headerIdIsManaged:", {
 *             openModal: filters.byCode("headerIdIsManaged:"),
 *             closeModal: filters.byCode("key==")
 *          })
 */
export const mapMangledModuleLazy = deprecatedRedirect("mapMangledModuleLazy", "mapMangledModule", mapMangledModule);

/**
 * @deprecated Use {@link cacheFindAll} instead
 */
export const findAll = deprecatedRedirect("findAll", "cacheFindAll", cacheFindAll);

/**
 * @deprecated Use {@link cacheFindBulk} instead
 *
 * Same as {@link cacheFind} but in bulk
 *
 * @param filterFns Array of filters. Please note that this array will be modified in place, so if you still
 *                  need it afterwards, pass a copy.
 * @returns Array of results in the same order as the passed filters
 */
export const findBulk = deprecatedRedirect("findBulk", "cacheFindBulk", cacheFindBulk);

/**
 * @deprecated Use {@link cacheFindModuleId} instead
 *
 * Find the id of the first module factory that includes all the given code
 * @returns string or null
 */
export const findModuleId = deprecatedRedirect("findModuleId", "cacheFindModuleId", cacheFindModuleId);<|MERGE_RESOLUTION|>--- conflicted
+++ resolved
@@ -593,11 +593,7 @@
         }
 
         if (rawChunkIds) {
-<<<<<<< HEAD
-            const chunkIds = Array.from(rawChunkIds.matchAll(ChunkIdsRegex)).map(m => m[1]);
-=======
             const chunkIds = Array.from(rawChunkIds.matchAll(ChunkIdsRegex)).map(m => Number(m[1]));
->>>>>>> cd3534f6
             await Promise.all(chunkIds.map(id => wreq.e(id)));
         }
 
@@ -612,11 +608,7 @@
             }
         }
 
-<<<<<<< HEAD
-        wreq(entryPointId);
-=======
         wreq(Number(entryPointId));
->>>>>>> cd3534f6
         return true;
     });
 
