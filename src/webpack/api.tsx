/*
 * Vencord, a Discord client mod
 * Copyright (c) 2024 Vendicated, Nuckyz and contributors
 * SPDX-License-Identifier: GPL-3.0-or-later
 */

import { lazyString, makeLazy, proxyLazy } from "@utils/lazy";
import { LazyComponent, LazyComponentType, SYM_LAZY_COMPONENT_INNER } from "@utils/lazyReact";
import { Logger } from "@utils/Logger";
import { canonicalizeMatch } from "@utils/patches";
<<<<<<< HEAD
import { ProxyInner, proxyInner, SYM_PROXY_INNER_VALUE } from "@utils/proxyInner";
import { AnyObject } from "@utils/types";
=======
import { proxyInner, SYM_PROXY_INNER_VALUE } from "@utils/proxyInner";
import type { WebpackInstance } from "discord-types/other";
>>>>>>> 962eaa9d

import { traceFunction } from "../debug/Tracer";
import { GenericStore } from "./common";
import { AnyModuleFactory, ModuleExports, ModuleFactory, WebpackRequire } from "./wreq";

const logger = new Logger("Webpack");

export let _resolveDiscordLoaded: () => void;
/**
 * Fired once a gateway connection to Discord has been established.
 * This indicates that the core Webpack modules have been initialized, and we are logged in.
 */
export const onceDiscordLoaded = new Promise<void>(r => _resolveDiscordLoaded = r);

export let wreq: WebpackRequire;
export let cache: WebpackRequire["c"];

export function _initWebpack(webpackRequire: WebpackRequire) {
    wreq = webpackRequire;

    if (webpackRequire.c == null) return;
    cache = webpackRequire.c;

    Reflect.defineProperty(webpackRequire.c, Symbol.toStringTag, {
        value: "ModuleCache",
        configurable: true,
        writable: true,
        enumerable: false
    });
}

export type ModListenerInfo = {
    id: PropertyKey;
    factory: AnyModuleFactory;
};

export type ModCallbackInfo = {
    id: PropertyKey;
    exportKey: PropertyKey | null;
    factory: AnyModuleFactory;
};

export type ModListenerFn = (module: ModuleExports, info: ModListenerInfo) => void;
export type ModCallbackFn = ((module: ModuleExports, info: ModCallbackInfo) => void) & {
    $$vencordCallbackCalled?: () => boolean;
};

export const factoryListeners = new Set<(factory: AnyModuleFactory) => void>();
export const moduleListeners = new Set<ModListenerFn>();
export const waitForSubscriptions = new Map<FilterFn, ModCallbackFn>();

let devToolsOpen = false;
if (IS_DEV && IS_DISCORD_DESKTOP) {
    // At this point in time, DiscordNative has not been exposed yet, so setImmediate is needed
    setTimeout(() => {
        DiscordNative?.window.setDevtoolsCallbacks(() => devToolsOpen = true, () => devToolsOpen = false);
    }, 0);
}

export type FilterFn = ((module: ModuleExports) => boolean) & {
    $$vencordProps?: string[];
    $$vencordIsFactoryFilter?: boolean;
};

export const filters = {
    byProps: (...props: string[]): FilterFn => {
        const filter: FilterFn = props.length === 1
            ? m => m?.[props[0]] !== void 0
            : m => props.every(p => m?.[p] !== void 0);

        filter.$$vencordProps = ["byProps", ...props];
        return filter;
    },

    byCode: (...code: string[]): FilterFn => {
        const filter: FilterFn = m => {
            if (typeof m !== "function") return false;
            const s = String(m);
            for (const c of code) {
                if (!s.includes(c)) return false;
            }
            return true;
        };

        filter.$$vencordProps = ["byCode", ...code];
        return filter;
    },

    byStoreName: (name: string): FilterFn => {
        const filter: FilterFn = m => m?.constructor?.displayName === name;

        filter.$$vencordProps = ["byStoreName", name];
        return filter;
    },

    byComponentCode: (...code: string[]): FilterFn => {
        const byCodeFilter = filters.byCode(...code);
        const filter: FilterFn = m => {
            let inner = m;

            while (inner != null) {
                if (byCodeFilter(inner)) return true;
                else if (!inner.$$typeof) return false;
                else if (inner.type) inner = inner.type; // memos
                else if (inner.render) inner = inner.render; // forwardRefs
                else return false;
            }

            return false;
        };

        filter.$$vencordProps = ["componentByCode", ...code];
        return filter;
    },

    byFactoryCode: (...code: string[]): FilterFn => {
        const byCodeFilter = filters.byCode(...code);

        byCodeFilter.$$vencordProps = ["byFactoryCode", ...code];
        byCodeFilter.$$vencordIsFactoryFilter = true;

        return byCodeFilter;
    }
};

export const webpackSearchHistory = [] as Array<["waitFor" | "find" | "findComponent" | "findExportedComponent" | "findComponentByCode" | "findByProps" | "findByPropsAndExtract" | "findByCode" | "findStore" | "findByFactoryCode" | "mapMangledModule" | "extractAndLoadChunks" | "webpackDependantLazy" | "webpackDependantLazyComponent", any[]]>;

function printFilter(filter: FilterFn) {
    if (filter.$$vencordProps != null) {
        const props = filter.$$vencordProps;
        return `${props[0]}(${props.slice(1).map(arg => JSON.stringify(arg)).join(", ")})`;
    }

    return filter.toString();
}

/**
 * Wait for the first export or module exports that matches the provided filter to be required,
 * then call the callback with the export or module exports as the first argument.
 *
 * If the module containing the export(s) is already required, the callback will be called immediately.
 *
 * @param filter A function that takes an export or module exports and returns a boolean
 * @param callback A function that takes the find result as its first argument
 */
export function waitFor(filter: FilterFn, callback: ModCallbackFn, { isIndirect = false }: { isIndirect?: boolean; } = {}) {
    if (typeof filter !== "function")
        throw new Error("Invalid filter. Expected a function got " + typeof filter);
    if (typeof callback !== "function")
        throw new Error("Invalid callback. Expected a function got " + typeof callback);

    if (IS_REPORTER && !isIndirect) {
        const originalCallback = callback;

        let callbackCalled = false;
        callback = function (this: unknown) {
            callbackCalled = true;

            Reflect.apply(originalCallback, this, arguments);
        };

        callback.$$vencordCallbackCalled = () => callbackCalled;
        webpackSearchHistory.push(["waitFor", [callback, filter]]);
    }

    if (cache != null) {
        const { result, id, exportKey, factory } = _cacheFind(filter);
        if (result != null) return callback(result, { id: id!, exportKey: exportKey as PropertyKey | null, factory: factory! });
    }

    waitForSubscriptions.set(filter, callback);
}

/**
 * Find the first export or module exports that matches the filter.
 *
 * The way this works internally is:
 * Wait for the first export or module exports that matches the provided filter to be required,
 * then call the parse function with the export or module exports as the first argument.
 *
 * If the module containing the export(s) is already required, the parse function will be called immediately.
 *
 * The parse function must return a value that will be used as the proxy inner value.
 *
 * If no parse function is specified, the default parse will assign the proxy inner value to the plain find result.
 *
 * @param filter A function that takes an export or module exports and returns a boolean
 * @param parse A function that takes the find result as its first argument and returns something to use as the proxy inner value. Useful if you want to use a value from the find result, instead of all of it. Defaults to the find result itself
 * @returns A proxy that has the parse function return value as its true value, or the plain parse function return value if it was called immediately.
 */
<<<<<<< HEAD
export function find<T = AnyObject>(filter: FilterFn, parse: (module: ModuleExports) => ModuleExports = m => m, { isIndirect = false }: { isIndirect?: boolean; } = {}) {
=======
export function find<T = any>(filter: FilterFn, parse: (mod: any) => any = m => m, { isIndirect = false }: { isIndirect?: boolean; } = {}) {
>>>>>>> 962eaa9d
    if (typeof filter !== "function")
        throw new Error("Invalid filter. Expected a function got " + typeof filter);
    if (typeof parse !== "function")
        throw new Error("Invalid find parse. Expected a function got " + typeof parse);

    const [proxy, setInnerValue] = proxyInner<T>(`Webpack find matched no module. Filter: ${printFilter(filter)}`, "Webpack find with proxy called on a primitive value.");
    waitFor(filter, m => setInnerValue(parse(m)), { isIndirect: true });

    if (IS_REPORTER && !isIndirect) {
        webpackSearchHistory.push(["find", [proxy, filter]]);
    }

    if (proxy[SYM_PROXY_INNER_VALUE] != null) return proxy[SYM_PROXY_INNER_VALUE] as T;

    return proxy;
}

/**
 * Find the first exported component that matches the filter.
 *
 * @param filter A function that takes an export or module exports and returns a boolean
 * @param parse A function that takes the found component as its first argument and returns a component. Useful if you want to wrap the found component in something. Defaults to the original component
 * @returns The component if found, or a noop component
 */
export function findComponent<T extends object = any>(filter: FilterFn, parse: (component: ModuleExports) => LazyComponentType<T> = m => m, { isIndirect = false }: { isIndirect?: boolean; } = {}) {
    if (typeof filter !== "function")
        throw new Error("Invalid filter. Expected a function got " + typeof filter);
    if (typeof parse !== "function")
        throw new Error("Invalid component parse. Expected a function got " + typeof parse);

    let InnerComponent = null as LazyComponentType<T> | null;

    let findFailedLogged = false;
    const WrapperComponent = (props: T) => {
        if (InnerComponent === null && !findFailedLogged) {
            findFailedLogged = true;
            logger.error(`Webpack find matched no module. Filter: ${printFilter(filter)}`);
        }

        return InnerComponent && <InnerComponent {...props} />;
    };

    WrapperComponent[SYM_LAZY_COMPONENT_INNER] = () => InnerComponent;

    waitFor(filter, (v: any) => {
        const parsedComponent = parse(v);
        InnerComponent = parsedComponent;
        Object.assign(WrapperComponent, parsedComponent);
    }, { isIndirect: true });

    if (IS_REPORTER && !isIndirect) {
        webpackSearchHistory.push(["findComponent", [WrapperComponent, filter]]);
    }

    if (InnerComponent !== null) return InnerComponent;

    return WrapperComponent as LazyComponentType<T>;
}

/**
 * Find the first component that is exported by the first prop name.
 *
 * @example findExportedComponent("FriendRow")
 * @example findExportedComponent("FriendRow", "Friend", FriendRow => React.memo(FriendRow))
 *
 * @param props A list of prop names to search the exports for
 * @param parse A function that takes the found component as its first argument and returns a component. Useful if you want to wrap the found component in something. Defaults to the original component
 * @returns The component if found, or a noop component
 */
export function findExportedComponent<T extends object = any>(...props: string[] | [...string[], (component: ModuleExports) => LazyComponentType<T>]) {
    const parse = (typeof props.at(-1) === "function" ? props.pop() : m => m) as (component: ModuleExports) => LazyComponentType<T>;
    const newProps = props as string[];

    const filter = filters.byProps(...newProps);

    let InnerComponent = null as LazyComponentType<T> | null;

    let findFailedLogged = false;
    const WrapperComponent = (props: T) => {
        if (InnerComponent === null && !findFailedLogged) {
            findFailedLogged = true;
            logger.error(`Webpack find matched no module. Filter: ${printFilter(filter)}`);
        }

        return InnerComponent && <InnerComponent {...props} />;
    };

    WrapperComponent[SYM_LAZY_COMPONENT_INNER] = () => InnerComponent;

    waitFor(filter, (v: any) => {
        const parsedComponent = parse(v[newProps[0]]);
        InnerComponent = parsedComponent;
        Object.assign(WrapperComponent, parsedComponent);
    }, { isIndirect: true });

    if (IS_REPORTER) {
        webpackSearchHistory.push(["findExportedComponent", [WrapperComponent, ...newProps]]);
    }

    if (InnerComponent !== null) return InnerComponent;

    return WrapperComponent as LazyComponentType<T>;
}

/**
 * Find the first component in an export that includes all the given code.
 *
 * @example findComponentByCode(".Messages.USER_SETTINGS_PROFILE_COLOR_SELECT_COLOR")
 * @example findComponentByCode(".Messages.USER_SETTINGS_PROFILE_COLOR_SELECT_COLOR", ".BACKGROUND_PRIMARY)", ColorPicker => React.memo(ColorPicker))
 *
 * @param code A list of code to search each export for
 * @param parse A function that takes the found component as its first argument and returns a component. Useful if you want to wrap the found component in something. Defaults to the original component
 * @returns The component if found, or a noop component
 */
export function findComponentByCode<T extends object = any>(...code: string[] | [...string[], (component: ModuleExports) => LazyComponentType<T>]) {
    const parse = (typeof code.at(-1) === "function" ? code.pop() : m => m) as (component: ModuleExports) => LazyComponentType<T>;
    const newCode = code as string[];

    const ComponentResult = findComponent<T>(filters.byComponentCode(...newCode), parse, { isIndirect: true });

    if (IS_REPORTER) {
        webpackSearchHistory.push(["findComponentByCode", [ComponentResult, ...newCode]]);
    }

    return ComponentResult;
}

/**
 * Find the first module exports or export that includes all the given props.
 *
 * @param props A list of props to search the module or exports for
 * @param parse A function that takes the find result as its first argument and returns something. Useful if you want to use a value from the find result, instead of all of it. Defaults to the find result itself
 */
<<<<<<< HEAD
export function findByProps<T = AnyObject>(...props: string[] | [...string[], (module: ModuleExports) => T]) {
    const parse = (typeof props.at(-1) === "function" ? props.pop() : m => m) as (module: ModuleExports) => T;
=======
export function findByProps<T = any>(...props: string[] | [...string[], (mod: any) => T]) {
    const parse = (typeof props.at(-1) === "function" ? props.pop() : m => m) as (mod: any) => T;
>>>>>>> 962eaa9d
    const newProps = props as string[];

    const result = find<T>(filters.byProps(...newProps), parse, { isIndirect: true });

    if (IS_REPORTER) {
        webpackSearchHistory.push(["findByProps", [result, ...newProps]]);
    }

    return result;
}

/**
 * Find the first prop value defined by the first prop name, which is in a module exports or export including all the given props.
 *
 * @example const getUser = findByPropsAndExtract("getUser", "fetchUser")
 *
 * @param props A list of props to search the module or exports for
 * @param parse A function that takes the find result as its first argument and returns something. Useful if you want to use a value from the find result, instead of all of it. Defaults to the find result itself
 */
<<<<<<< HEAD
export function findByPropsAndExtract<T = AnyObject>(...props: string[] | [...string[], (module: ModuleExports) => T]) {
    const parse = (typeof props.at(-1) === "function" ? props.pop() : m => m) as (module: ModuleExports) => T;
=======
export function findByPropsAndExtract<T = any>(...props: string[] | [...string[], (mod: any) => T]) {
    const parse = (typeof props.at(-1) === "function" ? props.pop() : m => m) as (mod: any) => T;
>>>>>>> 962eaa9d
    const newProps = props as string[];

    const result = find<T>(filters.byProps(...newProps), m => parse(m[newProps[0]]), { isIndirect: true });

    if (IS_REPORTER) {
        webpackSearchHistory.push(["findByPropsAndExtract", [result, ...newProps]]);
    }

    return result;
}

/**
 * Find the first export that includes all the given code.
 *
 * @param code A list of code to search each export for
 * @param parse A function that takes the find result as its first argument and returns something. Useful if you want to use a value from the find result, instead of all of it. Defaults to the find result itself
 */
<<<<<<< HEAD
export function findByCode<T = AnyObject>(...code: string[] | [...string[], (module: ModuleExports) => T]) {
    const parse = (typeof code.at(-1) === "function" ? code.pop() : m => m) as (module: ModuleExports) => T;
=======
export function findByCode<T = any>(...code: string[] | [...string[], (mod: any) => T]) {
    const parse = (typeof code.at(-1) === "function" ? code.pop() : m => m) as (mod: any) => T;
>>>>>>> 962eaa9d
    const newCode = code as string[];

    const result = find<T>(filters.byCode(...newCode), parse, { isIndirect: true });

    if (IS_REPORTER) {
        webpackSearchHistory.push(["findByCode", [result, ...newCode]]);
    }

    return result;
}

/**
 * Find a store by its name.
 *
 * @param name The store name
 */
export function findStore<T = GenericStore>(name: string) {
    const result = find<T>(filters.byStoreName(name), m => m, { isIndirect: true });

    if (IS_REPORTER) {
        webpackSearchHistory.push(["findStore", [result, name]]);
    }

    return result;
}

/**
 * Find the module exports of the first module which the factory includes all the given code.
 *
 * @param code A list of code to search each factory for
 * @param parse A function that takes the find result as its first argument and returns something. Useful if you want to use a value from the find result, instead of all of it. Defaults to the find result itself
 */
<<<<<<< HEAD
export function findByFactoryCode<T = AnyObject>(...code: string[] | [...string[], (module: ModuleExports) => T]) {
    const parse = (typeof code.at(-1) === "function" ? code.pop() : m => m) as (module: ModuleExports) => T;
=======
export function findByFactoryCode<T = any>(...code: string[] | [...string[], (mod: any) => T]) {
    const parse = (typeof code.at(-1) === "function" ? code.pop() : m => m) as (mod: any) => T;
>>>>>>> 962eaa9d
    const newCode = code as string[];

    const result = find<T>(filters.byFactoryCode(...newCode), parse, { isIndirect: true });

    if (IS_REPORTER) {
        webpackSearchHistory.push(["findByFactoryCode", [result, ...newCode]]);
    }

    return result;
}

/**
 * Find the module exports of the first module which the factory includes all the given code,
 * then map them into an easily usable object via the specified mappers.
 *
 * @example
 * const Modals = mapMangledModule("headerIdIsManaged:", {
 *     openModal: filters.byCode("headerIdIsManaged:"),
 *     closeModal: filters.byCode("key==")
 * });
 *
 * @param code The code or list of code to search each factory for
 * @param mappers Mappers to create the non mangled exports object
 * @returns Unmangled exports as specified in mappers
 */
export function mapMangledModule<S extends PropertyKey>(code: string | string[], mappers: Record<S, FilterFn>) {
<<<<<<< HEAD
    const mapping = {} as Record<S, ProxyInner<AnyObject>>;
    const setters = {} as Record<S, (innerValue: ModuleExports) => void>;
=======
    const mapping = {} as Record<S, any>;
    const setters = {} as Record<S, (innerValue: any) => void>;
>>>>>>> 962eaa9d

    for (const newName in mappers) {
        // Wrapper to select whether the parent factory filter or child mapper filter failed when the error is thrown
        const errorMsgWrapper = lazyString(() => `Webpack mapMangledModule ${callbackCalled ? "mapper" : "factory"} filter matched no module. Filter: ${printFilter(callbackCalled ? mappers[newName] : factoryFilter)}`);

        const [proxy, setInnerValue] = proxyInner(errorMsgWrapper, "Webpack find with proxy called on a primitive value.");
        mapping[newName] = proxy;
        setters[newName] = setInnerValue;
    }

    const factoryFilter = filters.byFactoryCode(...Array.isArray(code) ? code : [code]);

    let callbackCalled = false;
    waitFor(factoryFilter, exports => {
        callbackCalled = true;

        for (const exportKey in exports) {
            const exportValue = exports[exportKey];
            if (exportValue == null) continue;

            for (const newName in mappers) {
                const filter = mappers[newName];

                if (filter(exportValue)) {
                    setters[newName](exportValue);
                }
            }
        }
    }, { isIndirect: true });

    if (IS_REPORTER) {
        webpackSearchHistory.push(["mapMangledModule", [mapping, code, mappers]]);
    }

    if (callbackCalled) {
        for (const innerMap in mapping) {
            const innerValue = mapping[innerMap];

            if (innerValue[SYM_PROXY_INNER_VALUE] != null) {
                mapping[innerMap] = innerValue[SYM_PROXY_INNER_VALUE];
            }
        }
    }

    return mapping;
}

/**
 * Find the first module factory that includes all the given code.
 */
export function findModuleFactory(...code: string[]) {
    const filter = filters.byFactoryCode(...code);

    const [proxy, setInnerValue] = proxyInner<AnyModuleFactory>(`Webpack module factory find matched no module. Filter: ${printFilter(filter)}`, "Webpack find with proxy called on a primitive value.");
    waitFor(filter, (_, { factory }) => setInnerValue(factory));

<<<<<<< HEAD
    if (proxy[SYM_PROXY_INNER_VALUE] != null) return proxy[SYM_PROXY_INNER_VALUE] as ProxyInner<AnyModuleFactory>;
=======
    if (proxy[SYM_PROXY_INNER_VALUE] != null) return proxy[SYM_PROXY_INNER_VALUE] as ModuleFactory;
>>>>>>> 962eaa9d

    return proxy;
}

/**
 * This is just a wrapper around {@link proxyLazy} to make our reporter test for your webpack finds.
 *
 * Wraps the result of factory in a Proxy you can consume as if it wasn't lazy.
 * On first property access, the factory is evaluated.
 *
 * @param factory Factory returning the result
 * @param attempts How many times to try to evaluate the factory before giving up
 * @returns Result of factory function
 */
export function webpackDependantLazy<T = any>(factory: () => T, attempts?: number) {
    if (IS_REPORTER) webpackSearchHistory.push(["webpackDependantLazy", [factory]]);

    return proxyLazy<T>(factory, attempts);
}

/**
 * This is just a wrapper around {@link LazyComponent} to make our reporter test for your webpack finds.
 *
 * A lazy component. The factory method is called on first render.
 *
 * @param factory Function returning a Component
 * @param attempts How many times to try to get the component before giving up
 * @returns Result of factory function
 */
export function webpackDependantLazyComponent<T extends object = any>(factory: () => any, attempts?: number) {
    if (IS_REPORTER) webpackSearchHistory.push(["webpackDependantLazyComponent", [factory]]);

    return LazyComponent<T>(factory, attempts);
}

export const DefaultExtractAndLoadChunksRegex = /(?:(?:Promise\.all\(\[)?(\i\.e\("?[^)]+?"?\)[^\]]*?)(?:\]\))?|Promise\.resolve\(\))\.then\(\i\.bind\(\i,"?([^)]+?)"?\)\)/;
export const ChunkIdsRegex = /\("([^"]+?)"\)/g;

/**
 * Extract and load chunks using their entry point.
 *
 * @param code The code or list of code the module factory containing the lazy chunk loading must include
 * @param matcher A RegExp that returns the chunk ids array as the first capture group and the entry point id as the second. Defaults to a matcher that captures the first lazy chunk loading found in the module factory
 * @returns A function that returns a promise that resolves with a boolean whether the chunks were loaded, on first call
 */
export function extractAndLoadChunksLazy(code: string | string[], matcher: RegExp = DefaultExtractAndLoadChunksRegex) {
    const module = findModuleFactory(...Array.isArray(code) ? code : [code]);

    const extractAndLoadChunks = makeLazy(async () => {
        if (module[SYM_PROXY_INNER_VALUE] == null) {
            const err = new Error("extractAndLoadChunks: Couldn't find module factory");

            if (!IS_DEV || devToolsOpen) {
                logger.warn(err, "Code:", code, "Matcher:", matcher);
                return false;
            } else {
                throw err; // Strict behaviour in DevBuilds to fail early and make sure the issue is found
            }
        }

        const match = String(module).match(canonicalizeMatch(matcher));
        if (!match) {
            const err = new Error("extractAndLoadChunks: Couldn't find chunk loading in module factory code");

            if (!IS_DEV || devToolsOpen) {
                logger.warn(err, "Code:", code, "Matcher:", matcher);
                return false;
            } else {
                throw err; // Strict behaviour in DevBuilds to fail early and make sure the issue is found
            }
        }

        const [, rawChunkIds, entryPointId] = match;
        if (Number.isNaN(Number(entryPointId))) {
            const err = new Error("extractAndLoadChunks: Matcher didn't return a capturing group with the chunk ids array, or the entry point id returned as the second group wasn't a number");

            if (!IS_DEV || devToolsOpen) {
                logger.warn(err, "Code:", code, "Matcher:", matcher);
                return false;
            } else {
                throw err; // Strict behaviour in DevBuilds to fail early and make sure the issue is found
            }
        }

        if (rawChunkIds) {
            const chunkIds = Array.from(rawChunkIds.matchAll(ChunkIdsRegex)).map(m => m[1]);
            await Promise.all(chunkIds.map(id => wreq.e(id)));
        }

        if (wreq.m[entryPointId] == null) {
            const err = new Error("extractAndLoadChunks: Entry point is not loaded in the module factories, perhaps one of the chunks failed to load");

            if (!IS_DEV || devToolsOpen) {
                logger.warn(err, "Code:", code, "Matcher:", matcher);
                return false;
            } else {
                throw err; // Strict behaviour in DevBuilds to fail early and make sure the issue is found
            }
        }

        wreq(entryPointId);
        return true;
    });

    if (IS_REPORTER) {
        webpackSearchHistory.push(["extractAndLoadChunks", [extractAndLoadChunks, code, matcher]]);
    }

    return extractAndLoadChunks;
}

export type CacheFindResult = {
    /** The find result. `undefined` if nothing was found */
    result?: ModuleExports;
    /** The id of the module exporting where the result was found. `undefined` if nothing was found */
    id?: PropertyKey;
    /** The key exporting the result. `null` if the find result was all the module exports, `undefined` if nothing was found */
    exportKey?: PropertyKey | null;
    /** The factory of the module exporting the result. `undefined` if nothing was found */
    factory?: AnyModuleFactory;
};

/**
 * Find the first export or module exports from an already required module that matches the filter.
 *
 * @param filter A function that takes an export or module exports and returns a boolean
 */
export const _cacheFind = traceFunction("cacheFind", function _cacheFind(filter: FilterFn): CacheFindResult {
    if (typeof filter !== "function")
        throw new Error("Invalid filter. Expected a function got " + typeof filter);

    for (const key in cache) {
        const mod = cache[key];
        if (!mod?.loaded || mod?.exports == null) continue;

        if (filter.$$vencordIsFactoryFilter && filter(wreq.m[key])) {
            return { result: mod.exports, id: key, exportKey: null, factory: wreq.m[key] as AnyModuleFactory };
        }

        if (filter(mod.exports)) {
            return { result: mod.exports, id: key, exportKey: null, factory: wreq.m[key] as AnyModuleFactory };
        }

        if (typeof mod.exports !== "object") {
            continue;
        }

        if (mod.exports.default != null && filter(mod.exports.default)) {
            return { result: mod.exports.default, id: key, exportKey: "default ", factory: wreq.m[key] as AnyModuleFactory };
        }

        for (const exportKey in mod.exports) if (exportKey.length <= 3) {
            const exportValue = mod.exports[exportKey];

            if (exportValue != null && filter(exportValue)) {
                return { result: exportValue, id: key, exportKey, factory: wreq.m[key] as AnyModuleFactory };
            }
        }
    }

    return {};
});

/**
 * Find the first export or module exports from an already required module that matches the filter.
 *
 * @param filter A function that takes an export or module exports and returns a boolean
 * @returns The found export or module exports, or undefined
 */
export function cacheFind(filter: FilterFn) {
    const cacheFindResult = _cacheFind(filter);

    return cacheFindResult.result;
}

/**
 * Find the the export or module exports from an all the required modules that match the filter.
 *
 * @param filter A function that takes an export or module exports and returns a boolean
 * @returns An array of all the found export or module exports
 */
export function cacheFindAll(filter: FilterFn) {
    if (typeof filter !== "function")
        throw new Error("Invalid filter. Expected a function got " + typeof filter);

    const ret: ModuleExports[] = [];
    for (const key in cache) {
        const mod = cache[key];
        if (!mod?.loaded || mod?.exports == null) continue;

        if (filter.$$vencordIsFactoryFilter && filter(wreq.m[key])) {
            ret.push(mod.exports);
        }

        if (filter(mod.exports)) {
            ret.push(mod.exports);
        }

        if (typeof mod.exports !== "object") {
            continue;
        }

        if (mod.exports.default != null && filter(mod.exports.default)) {
            ret.push(mod.exports.default);
        }

        for (const exportKey in mod.exports) if (exportKey.length <= 3) {
            const exportValue = mod.exports[exportKey];

            if (exportValue != null && filter(exportValue)) {
                ret.push(exportValue);
                break;
            }
        }
    }

    return ret;
}

/**
 * Same as {@link cacheFind} but in bulk.
 *
 * @param filterFns Array of filters
 * @returns Array of results in the same order as the passed filters
 */
export const cacheFindBulk = traceFunction("cacheFindBulk", function cacheFindBulk(...filterFns: FilterFn[]) {
    if (!Array.isArray(filterFns)) {
        throw new Error("Invalid filters. Expected function[] got " + typeof filterFns);
    }

    const { length } = filterFns;

    if (length === 0) {
        throw new Error("Expected at least two filters.");
    }

    if (length === 1) {
        if (IS_DEV) {
            throw new Error("bulk called with only one filter. Use find");
        }

        return [cacheFind(filterFns[0])];
    }

    let found = 0;
    const results: ModuleExports[] = Array(length);

    const filters = [...filterFns] as Array<FilterFn | undefined>;

    outer:
    for (const key in cache) {
        const mod = cache[key];
        if (!mod?.loaded || mod?.exports == null) continue;

        for (let i = 0; i < length; i++) {
            const filter = filters[i];
            if (filter == null) continue;

            if (filter.$$vencordIsFactoryFilter && filter(wreq.m[key])) {
                results[i] = mod.exports;
                filters[i] = undefined;

                if (++found === length) break outer;
                break;
            }

            if (filter(mod.exports)) {
                results[i] = mod.exports;
                filters[i] = undefined;

                if (++found === length) break outer;
                break;
            }

            if (typeof mod.exports !== "object") {
                break;
            }

            if (mod.exports.default != null && filter(mod.exports.default)) {
                results[i] = mod.exports.default;
                filters[i] = undefined;

                if (++found === length) break outer;
                continue;
            }

            for (const exportKey in mod.exports) if (exportKey.length <= 3) {
                const exportValue = mod.exports[exportKey];

                if (exportValue != null && filter(mod.exports[key])) {
                    results[i] = exportValue;
                    filters[i] = undefined;

                    if (++found === length) break outer;
                    break;
                }
            }
        }
    }

    if (found !== length) {
        const err = new Error(`Got ${length} filters, but only found ${found} modules!`);

        if (!IS_DEV || devToolsOpen) {
            logger.warn(err);
            return null;
        } else {
            throw err; // Strict behaviour in DevBuilds to fail early and make sure the issue is found
        }
    }

    return results;
});

/**
 * Find the id of the first already loaded module factory that includes all the given code.
 */
export const cacheFindModuleId = traceFunction("cacheFindModuleId", function cacheFindModuleId(...code: string[]) {
    outer:
    for (const id in wreq.m) {
        const str = String(wreq.m[id]);

        for (const c of code) {
            if (!str.includes(c)) continue outer;
        }

        return id;
    }

    const err = new Error("Didn't find module with code(s):\n" + code.join("\n"));

    if (!IS_DEV || devToolsOpen) {
        logger.warn(err);
    } else {
        throw err; // Strict behaviour in DevBuilds to fail early and make sure the issue is found
    }
});

/**
 * Find the first already loaded module factory that includes all the given code.
 */
export function cacheFindModuleFactory(...code: string[]) {
    const id = cacheFindModuleId(...code);
    if (id == null) return;

    return wreq.m[id];
}

/**
 * Search modules by keyword. This searches the factory methods,
 * meaning you can search all sorts of things, methodName, strings somewhere in the code, etc.
 *
 * @param filters One or more strings or regexes
 * @returns Mapping of found modules
 */
export function search(...filters: Array<string | RegExp>) {
    const results: WebpackRequire["m"] = {};
    const factories = wreq.m;
    outer:
    for (const id in factories) {
        const factory = factories[id];
        const factoryStr = String(factory);
        for (const filter of filters) {
            if (typeof filter === "string" && !factoryStr.includes(filter)) continue outer;
            if (filter instanceof RegExp && !filter.test(factoryStr)) continue outer;
        }
        results[id] = factory;
    }

    return results;
}

/**
 * Extract a specific module by id into its own Source File. This has no effect on
 * the code, it is only useful to be able to look at a specific module without having
 * to view a massive file. extract then returns the extracted module so you can jump to it.
 * As mentioned above, note that this extracted module is not actually used,
 * so putting breakpoints or similar will have no effect.
 *
 * @param id The id of the module to extract
 */
export function extract(id: PropertyKey) {
    const factory = wreq.m[id];
    if (!factory) return null;

    const code = `
// [EXTRACTED] WebpackModule${String(id)}
// WARNING: This module was extracted to be more easily readable.
//          This module is NOT ACTUALLY USED! This means putting breakpoints will have NO EFFECT!!

0,${String(factory)}
//# sourceURL=ExtractedWebpackModule${String(id)}
`;
    const extracted: ModuleFactory = (0, eval)(code);
    return extracted;
}

function deprecatedRedirect<T extends (...args: any[]) => any>(oldMethod: string, newMethod: string, redirect: T): T {
    return ((...args: Parameters<T>) => {
        logger.warn(`Method ${oldMethod} is deprecated. Use ${newMethod} instead. For more information read https://github.com/Vendicated/Vencord/pull/2409#issue-2277161516`);
        return redirect(...args);
    }) as T;
}

/**
 * @deprecated Use {@link webpackDependantLazy} instead
 *
 * This is just a wrapper around {@link proxyLazy} to make our reporter test for your webpack finds.
 *
 * Wraps the result of factory in a Proxy you can consume as if it wasn't lazy.
 * On first property access, the factory is evaluated.
 *
 * @param factory Factory returning the result
 * @param attempts How many times to try to evaluate the factory before giving up
 * @returns Result of factory function
 */
export const proxyLazyWebpack = deprecatedRedirect("proxyLazyWebpack", "webpackDependantLazy", webpackDependantLazy);

/**
 * @deprecated Use {@link webpackDependantLazyComponent} instead
 *
 * This is just a wrapper around {@link LazyComponent} to make our reporter test for your webpack finds.
 *
 * A lazy component. The factory method is called on first render.
 *
 * @param factory Function returning a Component
 * @param attempts How many times to try to get the component before giving up
 * @returns Result of factory function
 */
export const LazyComponentWebpack = deprecatedRedirect("LazyComponentWebpack", "webpackDependantLazyComponent", webpackDependantLazyComponent);

/**
 * @deprecated Use {@link find} instead
 *
 * Find the first module that matches the filter, lazily
 */
export const findLazy = deprecatedRedirect("findLazy", "find", find);

/**
 * @deprecated Use {@link findByProps} instead
 *
 * Find the first module that has the specified properties, lazily
 */
export const findByPropsLazy = deprecatedRedirect("findByPropsLazy", "findByProps", findByProps);

/**
 * @deprecated Use {@link findByCode} instead
 *
 * Find the first function that includes all the given code, lazily
 */
export const findByCodeLazy = deprecatedRedirect("findByCodeLazy", "findByCode", findByCode);

/**
 * @deprecated Use {@link findStore} instead
 *
 * Find a store by its displayName, lazily
 */
export const findStoreLazy = deprecatedRedirect("findStoreLazy", "findStore", findStore);

/**
 * @deprecated Use {@link findComponent} instead
 *
 * Finds the first component that matches the filter, lazily.
 */
export const findComponentLazy = deprecatedRedirect("findComponentLazy", "findComponent", findComponent);

/**
 * @deprecated Use {@link findComponentByCode} instead
 *
 * Finds the first component that includes all the given code, lazily
 */
export const findComponentByCodeLazy = deprecatedRedirect("findComponentByCodeLazy", "findComponentByCode", findComponentByCode);

/**
 * @deprecated Use {@link findExportedComponent} instead
 *
 * Finds the first component that is exported by the first prop name, lazily
 */
export const findExportedComponentLazy = deprecatedRedirect("findExportedComponentLazy", "findExportedComponent", findExportedComponent);

/**
 * @deprecated Use {@link mapMangledModule} instead
 *
 * {@link mapMangledModule}, lazy.
 *
 * Finds a mangled module by the provided code "code" (must be unique and can be anywhere in the module)
 * then maps it into an easily usable module via the specified mappers.
 *
 * @param code The code to look for
 * @param mappers Mappers to create the non mangled exports
 * @returns Unmangled exports as specified in mappers
 *
 * @example mapMangledModule("headerIdIsManaged:", {
 *             openModal: filters.byCode("headerIdIsManaged:"),
 *             closeModal: filters.byCode("key==")
 *          })
 */
export const mapMangledModuleLazy = deprecatedRedirect("mapMangledModuleLazy", "mapMangledModule", mapMangledModule);

/**
 * @deprecated Use {@link cacheFindAll} instead
 */
export const findAll = deprecatedRedirect("findAll", "cacheFindAll", cacheFindAll);

/**
 * @deprecated Use {@link cacheFindBulk} instead
 *
 * Same as {@link cacheFind} but in bulk
 *
 * @param filterFns Array of filters. Please note that this array will be modified in place, so if you still
 *                  need it afterwards, pass a copy.
 * @returns Array of results in the same order as the passed filters
 */
export const findBulk = deprecatedRedirect("findBulk", "cacheFindBulk", cacheFindBulk);

/**
 * @deprecated Use {@link cacheFindModuleId} instead
 *
 * Find the id of the first module factory that includes all the given code
 * @returns string or null
 */
export const findModuleId = deprecatedRedirect("findModuleId", "cacheFindModuleId", cacheFindModuleId);<|MERGE_RESOLUTION|>--- conflicted
+++ resolved
@@ -8,13 +8,7 @@
 import { LazyComponent, LazyComponentType, SYM_LAZY_COMPONENT_INNER } from "@utils/lazyReact";
 import { Logger } from "@utils/Logger";
 import { canonicalizeMatch } from "@utils/patches";
-<<<<<<< HEAD
-import { ProxyInner, proxyInner, SYM_PROXY_INNER_VALUE } from "@utils/proxyInner";
-import { AnyObject } from "@utils/types";
-=======
 import { proxyInner, SYM_PROXY_INNER_VALUE } from "@utils/proxyInner";
-import type { WebpackInstance } from "discord-types/other";
->>>>>>> 962eaa9d
 
 import { traceFunction } from "../debug/Tracer";
 import { GenericStore } from "./common";
@@ -205,11 +199,7 @@
  * @param parse A function that takes the find result as its first argument and returns something to use as the proxy inner value. Useful if you want to use a value from the find result, instead of all of it. Defaults to the find result itself
  * @returns A proxy that has the parse function return value as its true value, or the plain parse function return value if it was called immediately.
  */
-<<<<<<< HEAD
-export function find<T = AnyObject>(filter: FilterFn, parse: (module: ModuleExports) => ModuleExports = m => m, { isIndirect = false }: { isIndirect?: boolean; } = {}) {
-=======
-export function find<T = any>(filter: FilterFn, parse: (mod: any) => any = m => m, { isIndirect = false }: { isIndirect?: boolean; } = {}) {
->>>>>>> 962eaa9d
+export function find<T = any>(filter: FilterFn, parse: (module: ModuleExports) => ModuleExports = m => m, { isIndirect = false }: { isIndirect?: boolean; } = {}) {
     if (typeof filter !== "function")
         throw new Error("Invalid filter. Expected a function got " + typeof filter);
     if (typeof parse !== "function")
@@ -343,13 +333,8 @@
  * @param props A list of props to search the module or exports for
  * @param parse A function that takes the find result as its first argument and returns something. Useful if you want to use a value from the find result, instead of all of it. Defaults to the find result itself
  */
-<<<<<<< HEAD
-export function findByProps<T = AnyObject>(...props: string[] | [...string[], (module: ModuleExports) => T]) {
+export function findByProps<T = any>(...props: string[] | [...string[], (module: ModuleExports) => T]) {
     const parse = (typeof props.at(-1) === "function" ? props.pop() : m => m) as (module: ModuleExports) => T;
-=======
-export function findByProps<T = any>(...props: string[] | [...string[], (mod: any) => T]) {
-    const parse = (typeof props.at(-1) === "function" ? props.pop() : m => m) as (mod: any) => T;
->>>>>>> 962eaa9d
     const newProps = props as string[];
 
     const result = find<T>(filters.byProps(...newProps), parse, { isIndirect: true });
@@ -369,13 +354,8 @@
  * @param props A list of props to search the module or exports for
  * @param parse A function that takes the find result as its first argument and returns something. Useful if you want to use a value from the find result, instead of all of it. Defaults to the find result itself
  */
-<<<<<<< HEAD
-export function findByPropsAndExtract<T = AnyObject>(...props: string[] | [...string[], (module: ModuleExports) => T]) {
+export function findByPropsAndExtract<T = any>(...props: string[] | [...string[], (module: ModuleExports) => T]) {
     const parse = (typeof props.at(-1) === "function" ? props.pop() : m => m) as (module: ModuleExports) => T;
-=======
-export function findByPropsAndExtract<T = any>(...props: string[] | [...string[], (mod: any) => T]) {
-    const parse = (typeof props.at(-1) === "function" ? props.pop() : m => m) as (mod: any) => T;
->>>>>>> 962eaa9d
     const newProps = props as string[];
 
     const result = find<T>(filters.byProps(...newProps), m => parse(m[newProps[0]]), { isIndirect: true });
@@ -393,13 +373,8 @@
  * @param code A list of code to search each export for
  * @param parse A function that takes the find result as its first argument and returns something. Useful if you want to use a value from the find result, instead of all of it. Defaults to the find result itself
  */
-<<<<<<< HEAD
-export function findByCode<T = AnyObject>(...code: string[] | [...string[], (module: ModuleExports) => T]) {
+export function findByCode<T = any>(...code: string[] | [...string[], (module: ModuleExports) => T]) {
     const parse = (typeof code.at(-1) === "function" ? code.pop() : m => m) as (module: ModuleExports) => T;
-=======
-export function findByCode<T = any>(...code: string[] | [...string[], (mod: any) => T]) {
-    const parse = (typeof code.at(-1) === "function" ? code.pop() : m => m) as (mod: any) => T;
->>>>>>> 962eaa9d
     const newCode = code as string[];
 
     const result = find<T>(filters.byCode(...newCode), parse, { isIndirect: true });
@@ -432,13 +407,8 @@
  * @param code A list of code to search each factory for
  * @param parse A function that takes the find result as its first argument and returns something. Useful if you want to use a value from the find result, instead of all of it. Defaults to the find result itself
  */
-<<<<<<< HEAD
-export function findByFactoryCode<T = AnyObject>(...code: string[] | [...string[], (module: ModuleExports) => T]) {
+export function findByFactoryCode<T = any>(...code: string[] | [...string[], (module: ModuleExports) => T]) {
     const parse = (typeof code.at(-1) === "function" ? code.pop() : m => m) as (module: ModuleExports) => T;
-=======
-export function findByFactoryCode<T = any>(...code: string[] | [...string[], (mod: any) => T]) {
-    const parse = (typeof code.at(-1) === "function" ? code.pop() : m => m) as (mod: any) => T;
->>>>>>> 962eaa9d
     const newCode = code as string[];
 
     const result = find<T>(filters.byFactoryCode(...newCode), parse, { isIndirect: true });
@@ -465,13 +435,8 @@
  * @returns Unmangled exports as specified in mappers
  */
 export function mapMangledModule<S extends PropertyKey>(code: string | string[], mappers: Record<S, FilterFn>) {
-<<<<<<< HEAD
-    const mapping = {} as Record<S, ProxyInner<AnyObject>>;
+    const mapping = {} as Record<S, any>;
     const setters = {} as Record<S, (innerValue: ModuleExports) => void>;
-=======
-    const mapping = {} as Record<S, any>;
-    const setters = {} as Record<S, (innerValue: any) => void>;
->>>>>>> 962eaa9d
 
     for (const newName in mappers) {
         // Wrapper to select whether the parent factory filter or child mapper filter failed when the error is thrown
@@ -528,11 +493,7 @@
     const [proxy, setInnerValue] = proxyInner<AnyModuleFactory>(`Webpack module factory find matched no module. Filter: ${printFilter(filter)}`, "Webpack find with proxy called on a primitive value.");
     waitFor(filter, (_, { factory }) => setInnerValue(factory));
 
-<<<<<<< HEAD
-    if (proxy[SYM_PROXY_INNER_VALUE] != null) return proxy[SYM_PROXY_INNER_VALUE] as ProxyInner<AnyModuleFactory>;
-=======
-    if (proxy[SYM_PROXY_INNER_VALUE] != null) return proxy[SYM_PROXY_INNER_VALUE] as ModuleFactory;
->>>>>>> 962eaa9d
+    if (proxy[SYM_PROXY_INNER_VALUE] != null) return proxy[SYM_PROXY_INNER_VALUE] as AnyModuleFactory;
 
     return proxy;
 }
