/*
 * Vencord, a modification for Discord's desktop app
 * Copyright (c) 2022 Vendicated and contributors
 *
 * This program is free software: you can redistribute it and/or modify
 * it under the terms of the GNU General Public License as published by
 * the Free Software Foundation, either version 3 of the License, or
 * (at your option) any later version.
 *
 * This program is distributed in the hope that it will be useful,
 * but WITHOUT ANY WARRANTY; without even the implied warranty of
 * MERCHANTABILITY or FITNESS FOR A PARTICULAR PURPOSE.  See the
 * GNU General Public License for more details.
 *
 * You should have received a copy of the GNU General Public License
 * along with this program.  If not, see <https://www.gnu.org/licenses/>.
*/

import { makeLazy, proxyLazy } from "@utils/lazy";
import { LazyComponent } from "@utils/lazyReact";
import { Logger } from "@utils/Logger";
import { canonicalizeMatch } from "@utils/patches";

import { traceFunction } from "../debug/Tracer";
import { AnyModuleFactory, ModuleExports, ModuleFactory, WebpackRequire } from "./wreq";

const logger = new Logger("Webpack");

export let _resolveReady: () => void;
/**
 * Fired once a gateway connection to Discord has been established.
 * This indicates that the core webpack modules have been initialised
 */
export const onceReady = new Promise<void>(r => _resolveReady = r);

export let wreq: WebpackRequire;
export let cache: WebpackRequire["c"];

export type FilterFn = (module: ModuleExports) => boolean;

type PropsFilter = Array<string>;
type CodeFilter = Array<string | RegExp>;
type StoreNameFilter = string;

const stringMatches = (s: string, filter: CodeFilter) =>
    filter.every(f =>
        typeof f === "string"
            ? s.includes(f)
            : f.test(s)
    );

export const filters = {
    byProps: (...props: PropsFilter): FilterFn =>
        props.length === 1
            ? m => m[props[0]] !== void 0
            : m => props.every(p => m[p] !== void 0),

    byCode: (...code: CodeFilter): FilterFn => {
        code = code.map(canonicalizeMatch);
        return m => {
            if (typeof m !== "function") return false;
            return stringMatches(Function.prototype.toString.call(m), code);
        };
    },
    byStoreName: (name: StoreNameFilter): FilterFn => m =>
        m.constructor?.displayName === name,

    componentByCode: (...code: CodeFilter): FilterFn => {
        const filter = filters.byCode(...code);
        return m => {
            if (filter(m)) return true;
            if (!m.$$typeof) return false;
            if (m.type)
                return m.type.render
                    ? filter(m.type.render) // memo + forwardRef
                    : filter(m.type); // memo
            if (m.render) return filter(m.render); // forwardRef
            return false;
        };
    }
};

export type CallbackFn = (module: ModuleExports, id: PropertyKey) => void;

export const subscriptions = new Map<FilterFn, CallbackFn>();
export const moduleListeners = new Set<CallbackFn>();
export const factoryListeners = new Set<(factory: AnyModuleFactory) => void>();

export function _initWebpack(webpackRequire: WebpackRequire) {
    wreq = webpackRequire;

    if (webpackRequire.c == null) return;
    cache = webpackRequire.c;

    Reflect.defineProperty(webpackRequire.c, Symbol.toStringTag, {
        value: "ModuleCache",
        configurable: true,
        writable: true,
        enumerable: false
    });
}

let devToolsOpen = false;
if (IS_DEV && IS_DISCORD_DESKTOP) {
    // At this point in time, DiscordNative has not been exposed yet, so setImmediate is needed
    setTimeout(() => {
        DiscordNative/* just to make sure */?.window.setDevtoolsCallbacks(() => devToolsOpen = true, () => devToolsOpen = false);
    }, 0);
}

export function handleModuleNotFound(method: string, ...filter: unknown[]) {
    const err = new Error(`webpack.${method} found no module`);
    logger.error(err, "Filter:", filter);

    // Strict behaviour in DevBuilds to fail early and make sure the issue is found
    if (IS_DEV && !devToolsOpen)
        throw err;
}

/**
 * Find the first module that matches the filter
 */
export const find = traceFunction("find", function find(filter: FilterFn, { isIndirect = false, isWaitFor = false }: { isIndirect?: boolean; isWaitFor?: boolean; } = {}) {
    if (typeof filter !== "function")
        throw new Error("Invalid filter. Expected a function got " + typeof filter);

    for (const key in cache) {
        const mod = cache[key];
        if (!mod.loaded || !mod?.exports) continue;

        if (filter(mod.exports)) {
            return isWaitFor ? [mod.exports, key] : mod.exports;
        }

        if (typeof mod.exports !== "object") continue;

        if (mod.exports.default && filter(mod.exports.default)) {
            const found = mod.exports.default;
            return isWaitFor ? [found, key] : found;
        }

        // the length check makes search about 20% faster
        for (const nestedMod in mod.exports) if (nestedMod.length <= 3) {
            const nested = mod.exports[nestedMod];
            if (nested && filter(nested)) {
                return isWaitFor ? [nested, key] : nested;
            }
        }
    }

    if (!isIndirect) {
        handleModuleNotFound("find", filter);
    }

    return isWaitFor ? [null, null] : null;
});

export function findAll(filter: FilterFn) {
    if (typeof filter !== "function")
        throw new Error("Invalid filter. Expected a function got " + typeof filter);

    const ret: ModuleExports[] = [];
    for (const key in cache) {
        const mod = cache[key];
        if (!mod.loaded || !mod?.exports) continue;

        if (filter(mod.exports))
            ret.push(mod.exports);
        else if (typeof mod.exports !== "object")
            continue;

        if (mod.exports.default && filter(mod.exports.default))
            ret.push(mod.exports.default);
        else for (const nestedMod in mod.exports) if (nestedMod.length <= 3) {
            const nested = mod.exports[nestedMod];
            if (nested && filter(nested)) ret.push(nested);
        }
    }

    return ret;
}

/**
 * Same as {@link find} but in bulk
 * @param filterFns Array of filters. Please note that this array will be modified in place, so if you still
 *                need it afterwards, pass a copy.
 * @returns Array of results in the same order as the passed filters
 */
export const findBulk = traceFunction("findBulk", function findBulk(...filterFns: FilterFn[]) {
    if (!Array.isArray(filterFns))
        throw new Error("Invalid filters. Expected function[] got " + typeof filterFns);

    const { length } = filterFns;

    if (length === 0)
        throw new Error("Expected at least two filters.");

    if (length === 1) {
        if (IS_DEV) {
            throw new Error("bulk called with only one filter. Use find");
        }
        return find(filterFns[0]);
    }

    const filters = filterFns as Array<FilterFn | undefined>;

    let found = 0;
    const results: ModuleExports[] = Array(length);

    outer:
    for (const key in cache) {
        const mod = cache[key];
        if (!mod.loaded || !mod?.exports) continue;

        for (let j = 0; j < length; j++) {
            const filter = filters[j];
            // Already done
            if (filter === undefined) continue;

            if (filter(mod.exports)) {
                results[j] = mod.exports;
                filters[j] = undefined;
                if (++found === length) break outer;
                break;
            }

            if (typeof mod.exports !== "object")
                continue;

            if (mod.exports.default && filter(mod.exports.default)) {
                results[j] = mod.exports.default;
                filters[j] = undefined;
                if (++found === length) break outer;
                break;
            }

            for (const nestedMod in mod.exports)
                if (nestedMod.length <= 3) {
                    const nested = mod.exports[nestedMod];
                    if (nested && filter(nested)) {
                        results[j] = nested;
                        filters[j] = undefined;
                        if (++found === length) break outer;
                        continue outer;
                    }
                }
        }
    }

    if (found !== length) {
        const err = new Error(`Got ${length} filters, but only found ${found} modules!`);
        if (IS_DEV) {
            if (!devToolsOpen)
                // Strict behaviour in DevBuilds to fail early and make sure the issue is found
                throw err;
        } else {
            logger.warn(err);
        }
    }

    return results;
});

/**
 * Find the id of the first module factory that includes all the given code
 * @returns string or null
 */
export const findModuleId = traceFunction("findModuleId", function findModuleId(...code: CodeFilter) {
    for (const id in wreq.m) {
<<<<<<< HEAD
        const str = String(wreq.m[id]);

        for (const c of code) {
            if (!str.includes(c)) continue outer;
        }
        return id;
=======
        if (stringMatches(wreq.m[id].toString(), code)) return id;
>>>>>>> b333deb7
    }

    const err = new Error("Didn't find module with code(s):\n" + code.join("\n"));
    if (IS_DEV) {
        if (!devToolsOpen)
            // Strict behaviour in DevBuilds to fail early and make sure the issue is found
            throw err;
    } else {
        logger.warn(err);
    }

    return null;
});

/**
 * Find the first module factory that includes all the given code
 * @returns The module factory or null
 */
export function findModuleFactory(...code: CodeFilter) {
    const id = findModuleId(...code);
    if (!id) return null;

    return wreq.m[id];
}

export const lazyWebpackSearchHistory = [] as Array<["find" | "findByProps" | "findByCode" | "findStore" | "findComponent" | "findComponentByCode" | "findExportedComponent" | "waitFor" | "waitForComponent" | "waitForStore" | "proxyLazyWebpack" | "LazyComponentWebpack" | "extractAndLoadChunks" | "mapMangledModule", any[]]>;

/**
 * This is just a wrapper around {@link proxyLazy} to make our reporter test for your webpack finds.
 *
 * Wraps the result of {@link makeLazy} in a Proxy you can consume as if it wasn't lazy.
 * On first property access, the lazy is evaluated
 * @param factory lazy factory
 * @param attempts how many times to try to evaluate the lazy before giving up
 * @returns Proxy
 *
 * Note that the example below exists already as an api, see {@link findByPropsLazy}
 * @example const mod = proxyLazy(() => findByProps("blah")); console.log(mod.blah);
 */
export function proxyLazyWebpack<T = any>(factory: () => any, attempts?: number) {
    if (IS_REPORTER) lazyWebpackSearchHistory.push(["proxyLazyWebpack", [factory]]);

    return proxyLazy<T>(factory, attempts);
}

/**
 * This is just a wrapper around {@link LazyComponent} to make our reporter test for your webpack finds.
 *
 * A lazy component. The factory method is called on first render.
 * @param factory Function returning a Component
 * @param attempts How many times to try to get the component before giving up
 * @returns Result of factory function
 */
export function LazyComponentWebpack<T extends object = any>(factory: () => any, attempts?: number) {
    if (IS_REPORTER) lazyWebpackSearchHistory.push(["LazyComponentWebpack", [factory]]);

    return LazyComponent<T>(factory, attempts);
}

/**
 * Find the first module that matches the filter, lazily
 */
export function findLazy(filter: FilterFn) {
    if (IS_REPORTER) lazyWebpackSearchHistory.push(["find", [filter]]);

    return proxyLazy(() => find(filter));
}

/**
 * Find the first module that has the specified properties
 */
export function findByProps(...props: PropsFilter) {
    const res = find(filters.byProps(...props), { isIndirect: true });
    if (!res)
        handleModuleNotFound("findByProps", ...props);
    return res;
}

/**
 * Find the first module that has the specified properties, lazily
 */
export function findByPropsLazy(...props: PropsFilter) {
    if (IS_REPORTER) lazyWebpackSearchHistory.push(["findByProps", props]);

    return proxyLazy(() => findByProps(...props));
}

/**
 * Find the first function that includes all the given code
 */
export function findByCode(...code: CodeFilter) {
    const res = find(filters.byCode(...code), { isIndirect: true });
    if (!res)
        handleModuleNotFound("findByCode", ...code);
    return res;
}

/**
 * Find the first function that includes all the given code, lazily
 */
export function findByCodeLazy(...code: CodeFilter) {
    if (IS_REPORTER) lazyWebpackSearchHistory.push(["findByCode", code]);

    return proxyLazy(() => findByCode(...code));
}

/**
 * Find a store by its displayName
 */
export function findStore(name: StoreNameFilter) {
    const res = find(filters.byStoreName(name), { isIndirect: true });
    if (!res)
        handleModuleNotFound("findStore", name);
    return res;
}

/**
 * Find a store by its displayName, lazily
 */
export function findStoreLazy(name: StoreNameFilter) {
    if (IS_REPORTER) lazyWebpackSearchHistory.push(["findStore", [name]]);

    return proxyLazy(() => findStore(name));
}

/**
 * Finds the component which includes all the given code. Checks for plain components, memos and forwardRefs
 */
export function findComponentByCode(...code: CodeFilter) {
    const res = find(filters.componentByCode(...code), { isIndirect: true });
    if (!res)
        handleModuleNotFound("findComponentByCode", ...code);
    return res;
}

/**
 * Finds the first component that matches the filter, lazily.
 */
export function findComponentLazy<T extends object = any>(filter: FilterFn) {
    if (IS_REPORTER) lazyWebpackSearchHistory.push(["findComponent", [filter]]);


    return LazyComponent<T>(() => {
        const res = find(filter, { isIndirect: true });
        if (!res)
            handleModuleNotFound("findComponent", filter);
        return res;
    });
}

/**
 * Finds the first component that includes all the given code, lazily
 */
export function findComponentByCodeLazy<T extends object = any>(...code: CodeFilter) {
    if (IS_REPORTER) lazyWebpackSearchHistory.push(["findComponentByCode", code]);

    return LazyComponent<T>(() => {
        const res = find(filters.componentByCode(...code), { isIndirect: true });
        if (!res)
            handleModuleNotFound("findComponentByCode", ...code);
        return res;
    });
}

/**
 * Finds the first component that is exported by the first prop name, lazily
 */
export function findExportedComponentLazy<T extends object = any>(...props: PropsFilter) {
    if (IS_REPORTER) lazyWebpackSearchHistory.push(["findExportedComponent", props]);

    return LazyComponent<T>(() => {
        const res = find(filters.byProps(...props), { isIndirect: true });
        if (!res)
            handleModuleNotFound("findExportedComponent", ...props);
        return res[props[0]];
    });
}

/**
 * Finds a mangled module by the provided code "code" (must be unique and can be anywhere in the module)
 * then maps it into an easily usable module via the specified mappers.
 *
 * @param code The code to look for
 * @param mappers Mappers to create the non mangled exports
 * @returns Unmangled exports as specified in mappers
 *
 * @example mapMangledModule("headerIdIsManaged:", {
 *             openModal: filters.byCode("headerIdIsManaged:"),
 *             closeModal: filters.byCode("key==")
 *          })
 */
<<<<<<< HEAD
export const mapMangledModule = traceFunction("mapMangledModule", function mapMangledModule<S extends string>(code: string, mappers: Record<S, FilterFn>): Record<S, ModuleExports> {
    const exports = {} as Record<S, ModuleExports>;
=======
export const mapMangledModule = traceFunction("mapMangledModule", function mapMangledModule<S extends string>(code: string | RegExp | CodeFilter, mappers: Record<S, FilterFn>): Record<S, any> {
    if (!Array.isArray(code)) code = [code];
    code = code.map(canonicalizeMatch);

    const exports = {} as Record<S, any>;
>>>>>>> b333deb7

    const id = findModuleId(...code);
    if (id === null)
        return exports;

    const mod = wreq(id);
    outer:
    for (const key in mod) {
        const member = mod[key];
        for (const newName in mappers) {
            // if the current mapper matches this module
            if (mappers[newName](member)) {
                exports[newName] = member;
                continue outer;
            }
        }
    }
    return exports;
});

/**
 * {@link mapMangledModule}, lazy.

 * Finds a mangled module by the provided code "code" (must be unique and can be anywhere in the module)
 * then maps it into an easily usable module via the specified mappers.
 *
 * @param code The code to look for
 * @param mappers Mappers to create the non mangled exports
 * @returns Unmangled exports as specified in mappers
 *
 * @example mapMangledModule("headerIdIsManaged:", {
 *             openModal: filters.byCode("headerIdIsManaged:"),
 *             closeModal: filters.byCode("key==")
 *          })
 */
export function mapMangledModuleLazy<S extends string>(code: string | RegExp | CodeFilter, mappers: Record<S, FilterFn>): Record<S, any> {
    if (IS_REPORTER) lazyWebpackSearchHistory.push(["mapMangledModule", [code, mappers]]);

    return proxyLazy(() => mapMangledModule(code, mappers));
}

export const DefaultExtractAndLoadChunksRegex = /(?:(?:Promise\.all\(\[)?(\i\.e\("?[^)]+?"?\)[^\]]*?)(?:\]\))?|Promise\.resolve\(\))\.then\(\i\.bind\(\i,"?([^)]+?)"?\)\)/;
export const ChunkIdsRegex = /\("([^"]+?)"\)/g;

/**
 * Extract and load chunks using their entry point
 * @param code An array of all the code the module factory containing the lazy chunk loading must include
 * @param matcher A RegExp that returns the chunk ids array as the first capture group and the entry point id as the second. Defaults to a matcher that captures the first lazy chunk loading found in the module factory
 * @returns A promise that resolves with a boolean whether the chunks were loaded
 */
export async function extractAndLoadChunks(code: CodeFilter, matcher: RegExp = DefaultExtractAndLoadChunksRegex) {
    const module = findModuleFactory(...code);
    if (!module) {
        const err = new Error("extractAndLoadChunks: Couldn't find module factory");
        logger.warn(err, "Code:", code, "Matcher:", matcher);

        // Strict behaviour in DevBuilds to fail early and make sure the issue is found
        if (IS_DEV && !devToolsOpen)
            throw err;

        return false;
    }

    const match = String(module).match(canonicalizeMatch(matcher));
    if (!match) {
        const err = new Error("extractAndLoadChunks: Couldn't find chunk loading in module factory code");
        logger.warn(err, "Code:", code, "Matcher:", matcher);

        // Strict behaviour in DevBuilds to fail early and make sure the issue is found
        if (IS_DEV && !devToolsOpen)
            throw err;

        return false;
    }

    const [, rawChunkIds, entryPointId] = match;
    if (Number.isNaN(Number(entryPointId))) {
        const err = new Error("extractAndLoadChunks: Matcher didn't return a capturing group with the chunk ids array, or the entry point id returned as the second group wasn't a number");
        logger.warn(err, "Code:", code, "Matcher:", matcher);

        // Strict behaviour in DevBuilds to fail early and make sure the issue is found
        if (IS_DEV && !devToolsOpen)
            throw err;

        return false;
    }

    if (rawChunkIds) {
        const chunkIds = Array.from(rawChunkIds.matchAll(ChunkIdsRegex)).map((m: any) => m[1]);
        await Promise.all(chunkIds.map(id => wreq.e(id)));
    }

    if (wreq.m[entryPointId] == null) {
        const err = new Error("extractAndLoadChunks: Entry point is not loaded in the module factories, perhaps one of the chunks failed to load");
        logger.warn(err, "Code:", code, "Matcher:", matcher);

        // Strict behaviour in DevBuilds to fail early and make sure the issue is found
        if (IS_DEV && !devToolsOpen)
            throw err;

        return false;
    }

    wreq(entryPointId);
    return true;
}

/**
 * This is just a wrapper around {@link extractAndLoadChunks} to make our reporter test for your webpack finds.
 *
 * Extract and load chunks using their entry point
 * @param code An array of all the code the module factory containing the lazy chunk loading must include
 * @param matcher A RegExp that returns the chunk ids array as the first capture group and the entry point id as the second. Defaults to a matcher that captures the first lazy chunk loading found in the module factory
 * @returns A function that returns a promise that resolves with a boolean whether the chunks were loaded, on first call
 */
export function extractAndLoadChunksLazy(code: CodeFilter, matcher = DefaultExtractAndLoadChunksRegex) {
    if (IS_REPORTER) lazyWebpackSearchHistory.push(["extractAndLoadChunks", [code, matcher]]);

    return makeLazy(() => extractAndLoadChunks(code, matcher));
}

/**
 * Wait for a module that matches the provided filter to be registered,
 * then call the callback with the module as the first argument
 */
export function waitFor(filter: string | PropsFilter | FilterFn, callback: CallbackFn, { isIndirect = false }: { isIndirect?: boolean; } = {}) {
    if (IS_REPORTER && !isIndirect) lazyWebpackSearchHistory.push(["waitFor", Array.isArray(filter) ? filter : [filter]]);

    if (typeof filter === "string")
        filter = filters.byProps(filter);
    else if (Array.isArray(filter))
        filter = filters.byProps(...filter);
    else if (typeof filter !== "function")
        throw new Error("filter must be a string, string[] or function, got " + typeof filter);

    if (cache != null) {
        const [existing, id] = find(filter, { isIndirect: true, isWaitFor: true });
        if (existing) return void callback(existing, id);
    }

    subscriptions.set(filter, callback);
}

/**
 * Search modules by keyword. This searches the factory methods,
 * meaning you can search all sorts of things, displayName, methodName, strings somewhere in the code, etc
 * @param code One or more strings or regexes
 * @returns Mapping of found modules
 */
<<<<<<< HEAD
export function search(...filters: Array<string | RegExp>) {
    const results: WebpackRequire["m"] = {};
=======
export function search(...code: CodeFilter) {
    const results = {} as Record<number, Function>;
>>>>>>> b333deb7
    const factories = wreq.m;

    for (const id in factories) {
<<<<<<< HEAD
        const factory = factories[id];
        const factoryStr = String(factory);
        for (const filter of filters) {
            if (typeof filter === "string" && !factoryStr.includes(filter)) continue outer;
            if (filter instanceof RegExp && !filter.test(factoryStr)) continue outer;
        }
        results[id] = factory;
=======
        const factory = factories[id].original ?? factories[id];

        if (stringMatches(factory.toString(), code))
            results[id] = factory;
>>>>>>> b333deb7
    }

    return results;
}

/**
 * Extract a specific module by id into its own Source File. This has no effect on
 * the code, it is only useful to be able to look at a specific module without having
 * to view a massive file. extract then returns the extracted module so you can jump to it.
 * As mentioned above, note that this extracted module is not actually used,
 * so putting breakpoints or similar will have no effect.
 * @param id The id of the module to extract
 */
export function extract(id: PropertyKey) {
    const factory = wreq.m[id];
    if (!factory) return null;

    const code = `
// [EXTRACTED] WebpackModule${String(id)}
// WARNING: This module was extracted to be more easily readable.
//          This module is NOT ACTUALLY USED! This means putting breakpoints will have NO EFFECT!!

0,${String(factory)}
//# sourceURL=ExtractedWebpackModule${String(id)}
`;
    const extracted: ModuleFactory = (0, eval)(code);
    return extracted;
}<|MERGE_RESOLUTION|>--- conflicted
+++ resolved
@@ -267,16 +267,7 @@
  */
 export const findModuleId = traceFunction("findModuleId", function findModuleId(...code: CodeFilter) {
     for (const id in wreq.m) {
-<<<<<<< HEAD
-        const str = String(wreq.m[id]);
-
-        for (const c of code) {
-            if (!str.includes(c)) continue outer;
-        }
-        return id;
-=======
-        if (stringMatches(wreq.m[id].toString(), code)) return id;
->>>>>>> b333deb7
+        if (stringMatches(String(wreq.m[id]), code)) return id;
     }
 
     const err = new Error("Didn't find module with code(s):\n" + code.join("\n"));
@@ -468,16 +459,11 @@
  *             closeModal: filters.byCode("key==")
  *          })
  */
-<<<<<<< HEAD
-export const mapMangledModule = traceFunction("mapMangledModule", function mapMangledModule<S extends string>(code: string, mappers: Record<S, FilterFn>): Record<S, ModuleExports> {
-    const exports = {} as Record<S, ModuleExports>;
-=======
-export const mapMangledModule = traceFunction("mapMangledModule", function mapMangledModule<S extends string>(code: string | RegExp | CodeFilter, mappers: Record<S, FilterFn>): Record<S, any> {
+export const mapMangledModule = traceFunction("mapMangledModule", function mapMangledModule<S extends string>(code: string | RegExp | CodeFilter, mappers: Record<S, FilterFn>): Record<S, ModuleExports> {
     if (!Array.isArray(code)) code = [code];
     code = code.map(canonicalizeMatch);
 
-    const exports = {} as Record<S, any>;
->>>>>>> b333deb7
+    const exports = {} as Record<S, ModuleExports>;
 
     const id = findModuleId(...code);
     if (id === null)
@@ -627,30 +613,16 @@
  * @param code One or more strings or regexes
  * @returns Mapping of found modules
  */
-<<<<<<< HEAD
-export function search(...filters: Array<string | RegExp>) {
+export function search(...code: CodeFilter) {
     const results: WebpackRequire["m"] = {};
-=======
-export function search(...code: CodeFilter) {
-    const results = {} as Record<number, Function>;
->>>>>>> b333deb7
     const factories = wreq.m;
 
     for (const id in factories) {
-<<<<<<< HEAD
         const factory = factories[id];
-        const factoryStr = String(factory);
-        for (const filter of filters) {
-            if (typeof filter === "string" && !factoryStr.includes(filter)) continue outer;
-            if (filter instanceof RegExp && !filter.test(factoryStr)) continue outer;
-        }
-        results[id] = factory;
-=======
-        const factory = factories[id].original ?? factories[id];
-
-        if (stringMatches(factory.toString(), code))
+
+        if (stringMatches(String(factory), code)) {
             results[id] = factory;
->>>>>>> b333deb7
+        }
     }
 
     return results;
