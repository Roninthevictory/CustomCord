--- conflicted
+++ resolved
@@ -17,20 +17,14 @@
 */
 
 // eslint-disable-next-line path-alias/no-relative
-<<<<<<< HEAD
-import { filters, find, findByProps, findStore } from "../webpack";
-=======
-import { findByCodeLazy, findByPropsLazy } from "../webpack";
-import { waitForStore } from "./internal";
->>>>>>> a43d5d59
+import { findByCode, findByProps, findStore } from "../webpack";
 import * as t from "./types/stores";
 
 export const Flux = findByProps<t.Flux>("connectStores");
 
 export type GenericStore = t.FluxStore & Record<string, any>;
 
-<<<<<<< HEAD
-export const DraftType = find<typeof t.DraftType>(filters.byProps("DraftType"), m => m.DraftType);
+export const DraftType = findByProps<typeof t.DraftType>("ChannelMessage", "SlashCommand");
 
 // This is not actually a FluxStore
 export const PrivateChannelsStore = findByProps("openPrivateChannel");
@@ -52,36 +46,6 @@
 export const EmojiStore = findStore<t.EmojiStore>("EmojiStore");
 export const WindowStore = findStore<t.WindowStore>("WindowStore");
 export const DraftStore = findStore<t.DraftStore>("DraftStore");
-=======
-export const DraftType = findByPropsLazy("ChannelMessage", "SlashCommand");
-
-export let MessageStore: Omit<Stores.MessageStore, "getMessages"> & {
-    getMessages(chanId: string): any;
-};
-
-// this is not actually a FluxStore
-export const PrivateChannelsStore = findByPropsLazy("openPrivateChannel");
-export let PermissionStore: GenericStore;
-export let GuildChannelStore: GenericStore;
-export let ReadStateStore: GenericStore;
-export let PresenceStore: GenericStore;
-
-export let GuildStore: t.GuildStore;
-export let UserStore: Stores.UserStore & t.FluxStore;
-export let UserProfileStore: GenericStore;
-export let SelectedChannelStore: Stores.SelectedChannelStore & t.FluxStore;
-export let SelectedGuildStore: t.FluxStore & Record<string, any>;
-export let ChannelStore: Stores.ChannelStore & t.FluxStore;
-export let GuildMemberStore: Stores.GuildMemberStore & t.FluxStore;
-export let RelationshipStore: Stores.RelationshipStore & t.FluxStore & {
-    /** Get the date (as a string) that the relationship was created */
-    getSince(userId: string): string;
-};
-
-export let EmojiStore: t.EmojiStore;
-export let WindowStore: t.WindowStore;
-export let DraftStore: t.DraftStore;
->>>>>>> a43d5d59
 
 /**
  * React hook that returns stateful data for one or more stores
@@ -93,26 +57,4 @@
  *
  * @example const user = useStateFromStores([UserStore], () => UserStore.getCurrentUser(), null, (old, current) => old.id === current.id);
  */
-<<<<<<< HEAD
-export const useStateFromStores = find<t.useStateFromStores>(filters.byProps("useStateFromStores"), m => m.useStateFromStores);
-=======
-// eslint-disable-next-line prefer-destructuring
-export const useStateFromStores: t.useStateFromStores = findByCodeLazy("useStateFromStores");
-
-waitForStore("DraftStore", s => DraftStore = s);
-waitForStore("UserStore", s => UserStore = s);
-waitForStore("UserProfileStore", m => UserProfileStore = m);
-waitForStore("ChannelStore", m => ChannelStore = m);
-waitForStore("SelectedChannelStore", m => SelectedChannelStore = m);
-waitForStore("SelectedGuildStore", m => SelectedGuildStore = m);
-waitForStore("GuildStore", m => GuildStore = m);
-waitForStore("GuildMemberStore", m => GuildMemberStore = m);
-waitForStore("RelationshipStore", m => RelationshipStore = m);
-waitForStore("PermissionStore", m => PermissionStore = m);
-waitForStore("PresenceStore", m => PresenceStore = m);
-waitForStore("ReadStateStore", m => ReadStateStore = m);
-waitForStore("GuildChannelStore", m => GuildChannelStore = m);
-waitForStore("MessageStore", m => MessageStore = m);
-waitForStore("WindowStore", m => WindowStore = m);
-waitForStore("EmojiStore", m => EmojiStore = m);
->>>>>>> a43d5d59
+export const useStateFromStores = findByCode<t.useStateFromStores>("useStateFromStores");