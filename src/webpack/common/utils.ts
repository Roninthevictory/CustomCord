/*
 * Vencord, a modification for Discord's desktop app
 * Copyright (c) 2023 Vendicated and contributors
 *
 * This program is free software: you can redistribute it and/or modify
 * it under the terms of the GNU General Public License as published by
 * the Free Software Foundation, either version 3 of the License, or
 * (at your option) any later version.
 *
 * This program is distributed in the hope that it will be useful,
 * but WITHOUT ANY WARRANTY; without even the implied warranty of
 * MERCHANTABILITY or FITNESS FOR A PARTICULAR PURPOSE.  See the
 * GNU General Public License for more details.
 *
 * You should have received a copy of the GNU General Public License
 * along with this program.  If not, see <https://www.gnu.org/licenses/>.
*/

<<<<<<< HEAD
// eslint-disable-next-line path-alias/no-relative
import { _resolveDiscordLoaded, filters, find, findByCode, findByProps, mapMangledModule, waitFor } from "../webpack";
=======
import { canonicalizeMatch } from "@utils/patches";
import type { Channel } from "discord-types/general";

// eslint-disable-next-line path-alias/no-relative
import { _resolveReady, filters, findByCodeLazy, findByPropsLazy, findLazy, mapMangledModuleLazy, waitFor } from "../webpack";
>>>>>>> a43d5d59
import type * as t from "./types/utils";

export const FluxDispatcher = find<t.FluxDispatcher>(filters.byProps("dispatch", "subscribe"), (m: t.FluxDispatcher) => {
    // Non import call to avoid circular dependency
    Vencord.Plugins.subscribeAllPluginsFluxEvents(m);

    const cb = () => {
        m.unsubscribe("CONNECTION_OPEN", cb);
        _resolveDiscordLoaded();
    };
    m.subscribe("CONNECTION_OPEN", cb);

<<<<<<< HEAD
    return m;
});

export const ComponentDispatch = find(filters.byProps("ComponentDispatch", "ComponentDispatcher"), m => m.ComponentDispatch);

export const Constants = findByProps("Endpoints");

export const RestAPI = find<t.RestAPI>(filters.byProps("getAPIBaseURL"), m => m.HTTP ?? m);
export const moment = findByProps<typeof import("moment")>("parseTwoDigitYear");
=======
export let ComponentDispatch;
waitFor(["dispatchToLastSubscribed"], m => ComponentDispatch = m);

export const Constants: t.Constants = mapMangledModuleLazy('ME:"/users/@me"', {
    Endpoints: filters.byProps("USER", "ME"),
    UserFlags: filters.byProps("STAFF", "SPAMMER"),
    FriendsSections: m => m.PENDING === "PENDING" && m.ADD_FRIEND
});

export const RestAPI: t.RestAPI = findLazy(m => typeof m === "object" && m.del && m.put);
export const moment: typeof import("moment") = findByPropsLazy("parseTwoDigitYear");
>>>>>>> a43d5d59

export const hljs = findByProps<typeof import("highlight.js")>("highlight", "registerLanguage");

export const lodash = findByProps<typeof import("lodash")>("debounce", "cloneDeep");

export const i18n = find<t.i18n>(m => m.Messages?.["en-US"]);

export const SnowflakeUtils = findByProps<t.SnowflakeUtils>("fromTimestamp", "extractTimestamp");

export const Parser = findByProps<t.Parser>("parseTopic");
export const Alerts = findByProps<t.Alerts>("show", "close");

const ToastType = {
    MESSAGE: 0,
    SUCCESS: 1,
    FAILURE: 2,
    CUSTOM: 3
};
const ToastPosition = {
    TOP: 0,
    BOTTOM: 1
};

export const Toasts = {
    Type: ToastType,
    Position: ToastPosition,
    // what's less likely than getting 0 from Math.random()? Getting it twice in a row
    genId: () => (Math.random() || Math.random()).toString(36).slice(2),

    // hack to merge with the following interface, dunno if there's a better way
    ...{} as {
        show(data: {
            message: string,
            id: string,
            /**
             * Toasts.Type
             */
            type: number,
            options?: {
                /**
                 * Toasts.Position
                 */
                position?: number;
                component?: React.ReactNode,
                duration?: number;
            };
        }): void;
        pop(): void;
    }
};

waitFor(filters.byCode("showToast"), m => {
    Toasts.show = m.showToast;
    Toasts.pop = m.popToast;
});

/**
 * Show a simple toast. If you need more options, use Toasts.show manually
 */
export function showToast(message: string, type = ToastType.MESSAGE) {
    Toasts.show({
        id: Toasts.genId(),
        message,
        type
    });
}

<<<<<<< HEAD
export const UserUtils = findByProps<t.UserUtils>("getUser", "fetchCurrentUser");

export const UploadManager = findByProps("clearAll", "addFile");
export const UploadHandler = findByProps<t.UploadHandler>("showUploadFileSizeExceededError", "promptToUpload");
=======
export const UserUtils = {
    getUser: findByCodeLazy(".USER(")
};

export const UploadManager = findByPropsLazy("clearAll", "addFile");
export const UploadHandler = {
    promptToUpload: findByCodeLazy(".ATTACHMENT_TOO_MANY_ERROR_TITLE,") as (files: File[], channel: Channel, draftType: Number) => void
};
>>>>>>> a43d5d59

export const ApplicationAssetUtils = findByProps<t.ApplicationAssetUtils>("fetchAssetIds", "getAssetImage");

<<<<<<< HEAD
export const Clipboard = findByProps<t.Clipboard>("SUPPORTS_COPY", "copy");

export const NavigationRouter: t.NavigationRouter = mapMangledModule("aTransitioning to ", {
=======
export const Clipboard: t.Clipboard = mapMangledModuleLazy('queryCommandEnabled("copy")', {
    copy: filters.byCode(".copy("),
    SUPPORTS_COPY: e => typeof e === "boolean"
});

export const NavigationRouter: t.NavigationRouter = mapMangledModuleLazy("Transitioning to ", {
>>>>>>> a43d5d59
    transitionTo: filters.byCode("transitionTo -"),
    transitionToGuild: filters.byCode("transitionToGuild -"),
    back: filters.byCode("goBack()"),
    forward: filters.byCode("goForward()"),
});

export const SettingsRouter = findByProps("open", "saveAccountChanges");

<<<<<<< HEAD
export const PermissionsBits = find<t.PermissionsBits>(m => typeof m.Permissions?.ADMINISTRATOR === "bigint", m => m.Permissions);
=======
export const PermissionsBits: t.PermissionsBits = findLazy(m => typeof m.ADMINISTRATOR === "bigint");
>>>>>>> a43d5d59

export const zustandCreate = findByCode("will be removed in v4");

<<<<<<< HEAD
const persistFilter = filters.byCode("[zustand persist middleware]");
export const zustandPersist = find(m => m.persist && persistFilter(m.persist), m => m.persist);
=======
export const zustandPersist = findByCodeLazy("[zustand persist middleware]");
>>>>>>> a43d5d59

export const MessageActions = findByProps("editMessage", "sendMessage");
export const MessageCache = findByProps("clearCache", "_channelMessages");
export const UserProfileActions = findByProps("openUserProfileModal", "closeUserProfileModal");
export const InviteActions = findByProps("resolveInvite");

<<<<<<< HEAD
export const IconUtils = findByProps<t.IconUtils>("getGuildBannerURL", "getUserAvatarURL");
=======
export const IconUtils: t.IconUtils = findByPropsLazy("getGuildBannerURL", "getUserAvatarURL");

const openExpressionPickerMatcher = canonicalizeMatch(/setState\({activeView:\i,activeViewType:/);
// TODO: type
export const ExpressionPickerStore: t.ExpressionPickerStore = mapMangledModuleLazy("expression-picker-last-active-view", {
    closeExpressionPicker: filters.byCode("setState({activeView:null"),
    openExpressionPicker: m => typeof m === "function" && openExpressionPickerMatcher.test(m.toString()),
});

export const PopoutActions: t.PopoutActions = mapMangledModuleLazy('type:"POPOUT_WINDOW_OPEN"', {
    open: filters.byCode('type:"POPOUT_WINDOW_OPEN"'),
    close: filters.byCode('type:"POPOUT_WINDOW_CLOSE"'),
    setAlwaysOnTop: filters.byCode('type:"POPOUT_WINDOW_SET_ALWAYS_ON_TOP"'),
});
>>>>>>> a43d5d59
<|MERGE_RESOLUTION|>--- conflicted
+++ resolved
@@ -16,16 +16,11 @@
  * along with this program.  If not, see <https://www.gnu.org/licenses/>.
 */
 
-<<<<<<< HEAD
+import { canonicalizeMatch } from "@utils/patches";
+import { Channel } from "discord-types/general";
+
 // eslint-disable-next-line path-alias/no-relative
 import { _resolveDiscordLoaded, filters, find, findByCode, findByProps, mapMangledModule, waitFor } from "../webpack";
-=======
-import { canonicalizeMatch } from "@utils/patches";
-import type { Channel } from "discord-types/general";
-
-// eslint-disable-next-line path-alias/no-relative
-import { _resolveReady, filters, findByCodeLazy, findByPropsLazy, findLazy, mapMangledModuleLazy, waitFor } from "../webpack";
->>>>>>> a43d5d59
 import type * as t from "./types/utils";
 
 export const FluxDispatcher = find<t.FluxDispatcher>(filters.byProps("dispatch", "subscribe"), (m: t.FluxDispatcher) => {
@@ -38,29 +33,19 @@
     };
     m.subscribe("CONNECTION_OPEN", cb);
 
-<<<<<<< HEAD
     return m;
 });
 
-export const ComponentDispatch = find(filters.byProps("ComponentDispatch", "ComponentDispatcher"), m => m.ComponentDispatch);
+export const ComponentDispatch = findByProps("dispatchToLastSubscribed");
 
-export const Constants = findByProps("Endpoints");
-
-export const RestAPI = find<t.RestAPI>(filters.byProps("getAPIBaseURL"), m => m.HTTP ?? m);
-export const moment = findByProps<typeof import("moment")>("parseTwoDigitYear");
-=======
-export let ComponentDispatch;
-waitFor(["dispatchToLastSubscribed"], m => ComponentDispatch = m);
-
-export const Constants: t.Constants = mapMangledModuleLazy('ME:"/users/@me"', {
+export const Constants: t.Constants = mapMangledModule('ME:"/users/@me"', {
     Endpoints: filters.byProps("USER", "ME"),
     UserFlags: filters.byProps("STAFF", "SPAMMER"),
     FriendsSections: m => m.PENDING === "PENDING" && m.ADD_FRIEND
 });
 
-export const RestAPI: t.RestAPI = findLazy(m => typeof m === "object" && m.del && m.put);
-export const moment: typeof import("moment") = findByPropsLazy("parseTwoDigitYear");
->>>>>>> a43d5d59
+export const RestAPI = find<t.RestAPI>(m => typeof m === "object" && m.del && m.put);
+export const moment = findByProps<typeof import("moment")>("parseTwoDigitYear");
 
 export const hljs = findByProps<typeof import("highlight.js")>("highlight", "registerLanguage");
 
@@ -128,36 +113,23 @@
     });
 }
 
-<<<<<<< HEAD
-export const UserUtils = findByProps<t.UserUtils>("getUser", "fetchCurrentUser");
+export const UserUtils: t.UserUtils = {
+    getUser: findByCode(".USER(")
+};
 
 export const UploadManager = findByProps("clearAll", "addFile");
-export const UploadHandler = findByProps<t.UploadHandler>("showUploadFileSizeExceededError", "promptToUpload");
-=======
-export const UserUtils = {
-    getUser: findByCodeLazy(".USER(")
+export const UploadHandler: t.UploadHandler = {
+    promptToUpload: findByCode(".ATTACHMENT_TOO_MANY_ERROR_TITLE,") as (files: File[], channel: Channel, draftType: Number) => void
 };
-
-export const UploadManager = findByPropsLazy("clearAll", "addFile");
-export const UploadHandler = {
-    promptToUpload: findByCodeLazy(".ATTACHMENT_TOO_MANY_ERROR_TITLE,") as (files: File[], channel: Channel, draftType: Number) => void
-};
->>>>>>> a43d5d59
 
 export const ApplicationAssetUtils = findByProps<t.ApplicationAssetUtils>("fetchAssetIds", "getAssetImage");
 
-<<<<<<< HEAD
-export const Clipboard = findByProps<t.Clipboard>("SUPPORTS_COPY", "copy");
-
-export const NavigationRouter: t.NavigationRouter = mapMangledModule("aTransitioning to ", {
-=======
-export const Clipboard: t.Clipboard = mapMangledModuleLazy('queryCommandEnabled("copy")', {
+export const Clipboard: t.Clipboard = mapMangledModule('queryCommandEnabled("copy")', {
     copy: filters.byCode(".copy("),
     SUPPORTS_COPY: e => typeof e === "boolean"
 });
 
-export const NavigationRouter: t.NavigationRouter = mapMangledModuleLazy("Transitioning to ", {
->>>>>>> a43d5d59
+export const NavigationRouter: t.NavigationRouter = mapMangledModule("Transitioning to ", {
     transitionTo: filters.byCode("transitionTo -"),
     transitionToGuild: filters.byCode("transitionToGuild -"),
     back: filters.byCode("goBack()"),
@@ -166,41 +138,27 @@
 
 export const SettingsRouter = findByProps("open", "saveAccountChanges");
 
-<<<<<<< HEAD
-export const PermissionsBits = find<t.PermissionsBits>(m => typeof m.Permissions?.ADMINISTRATOR === "bigint", m => m.Permissions);
-=======
-export const PermissionsBits: t.PermissionsBits = findLazy(m => typeof m.ADMINISTRATOR === "bigint");
->>>>>>> a43d5d59
+export const PermissionsBits = find<t.PermissionsBits>(m => typeof m.ADMINISTRATOR === "bigint");
 
 export const zustandCreate = findByCode("will be removed in v4");
-
-<<<<<<< HEAD
-const persistFilter = filters.byCode("[zustand persist middleware]");
-export const zustandPersist = find(m => m.persist && persistFilter(m.persist), m => m.persist);
-=======
-export const zustandPersist = findByCodeLazy("[zustand persist middleware]");
->>>>>>> a43d5d59
+export const zustandPersist = findByCode("[zustand persist middleware]");
 
 export const MessageActions = findByProps("editMessage", "sendMessage");
 export const MessageCache = findByProps("clearCache", "_channelMessages");
 export const UserProfileActions = findByProps("openUserProfileModal", "closeUserProfileModal");
 export const InviteActions = findByProps("resolveInvite");
 
-<<<<<<< HEAD
 export const IconUtils = findByProps<t.IconUtils>("getGuildBannerURL", "getUserAvatarURL");
-=======
-export const IconUtils: t.IconUtils = findByPropsLazy("getGuildBannerURL", "getUserAvatarURL");
 
 const openExpressionPickerMatcher = canonicalizeMatch(/setState\({activeView:\i,activeViewType:/);
 // TODO: type
-export const ExpressionPickerStore: t.ExpressionPickerStore = mapMangledModuleLazy("expression-picker-last-active-view", {
+export const ExpressionPickerStore: t.ExpressionPickerStore = mapMangledModule("expression-picker-last-active-view", {
     closeExpressionPicker: filters.byCode("setState({activeView:null"),
     openExpressionPicker: m => typeof m === "function" && openExpressionPickerMatcher.test(m.toString()),
 });
 
-export const PopoutActions: t.PopoutActions = mapMangledModuleLazy('type:"POPOUT_WINDOW_OPEN"', {
+export const PopoutActions: t.PopoutActions = mapMangledModule('type:"POPOUT_WINDOW_OPEN"', {
     open: filters.byCode('type:"POPOUT_WINDOW_OPEN"'),
     close: filters.byCode('type:"POPOUT_WINDOW_CLOSE"'),
     setAlwaysOnTop: filters.byCode('type:"POPOUT_WINDOW_SET_ALWAYS_ON_TOP"'),
-});
->>>>>>> a43d5d59
+});