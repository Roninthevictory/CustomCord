/*
 * Vencord, a modification for Discord's desktop app
 * Copyright (c) 2023 Vendicated and contributors
 *
 * This program is free software: you can redistribute it and/or modify
 * it under the terms of the GNU General Public License as published by
 * the Free Software Foundation, either version 3 of the License, or
 * (at your option) any later version.
 *
 * This program is distributed in the hope that it will be useful,
 * but WITHOUT ANY WARRANTY; without even the implied warranty of
 * MERCHANTABILITY or FITNESS FOR A PARTICULAR PURPOSE.  See the
 * GNU General Public License for more details.
 *
 * You should have received a copy of the GNU General Public License
 * along with this program.  If not, see <https://www.gnu.org/licenses/>.
*/

<<<<<<< HEAD
// eslint-disable-next-line path-alias/no-relative
import { _resolveDiscordLoaded, filters, find, findByCode, findByProps, waitFor } from "../webpack";
=======
import { canonicalizeMatch } from "@utils/patches";
import { Channel } from "discord-types/general";

// eslint-disable-next-line path-alias/no-relative
import { _resolveDiscordLoaded, filters, find, findByCode, findByProps, mapMangledModule, waitFor } from "../webpack";
>>>>>>> ef512e6e
import type * as t from "./types/utils";

export const FluxDispatcher = find<t.FluxDispatcher>(filters.byProps("dispatch", "subscribe"), (m: t.FluxDispatcher) => {
    // Non import call to avoid circular dependency
    Vencord.Plugins.subscribeAllPluginsFluxEvents(m);

    const cb = () => {
        m.unsubscribe("CONNECTION_OPEN", cb);
        _resolveDiscordLoaded();
    };
    m.subscribe("CONNECTION_OPEN", cb);
<<<<<<< HEAD

    return m;
});

export const ComponentDispatch = find(filters.byProps("ComponentDispatch", "ComponentDispatcher"), m => m.ComponentDispatch);

export const Constants = findByProps("Endpoints");

export const RestAPI = find<t.RestAPI>(filters.byProps("getAPIBaseURL"), m => m.HTTP ?? m);
export const moment = findByProps<typeof import("moment")>("parseTwoDigitYear");

export const hljs = findByProps<typeof import("highlight.js")>("highlight", "registerLanguage");

export const lodash = findByProps<typeof import("lodash")>("debounce", "cloneDeep");

export const i18n = find<t.i18n>(m => m.Messages?.["en-US"]);

export const SnowflakeUtils = findByProps<t.SnowflakeUtils>("fromTimestamp", "extractTimestamp");

=======

    return m;
});

export const ComponentDispatch = findByProps("dispatchToLastSubscribed");

export const Constants: t.Constants = mapMangledModule('ME:"/users/@me"', {
    Endpoints: filters.byProps("USER", "ME"),
    UserFlags: filters.byProps("STAFF", "SPAMMER"),
    FriendsSections: m => m.PENDING === "PENDING" && m.ADD_FRIEND
});

export const RestAPI = find<t.RestAPI>(m => typeof m === "object" && m.del && m.put);
export const moment = findByProps<typeof import("moment")>("parseTwoDigitYear");

export const hljs = findByProps<typeof import("highlight.js")>("highlight", "registerLanguage");

export const lodash = findByProps<typeof import("lodash")>("debounce", "cloneDeep");

export const i18n = find<t.i18n>(m => m.Messages?.["en-US"]);

export const SnowflakeUtils = findByProps<t.SnowflakeUtils>("fromTimestamp", "extractTimestamp");

>>>>>>> ef512e6e
export const Parser = findByProps<t.Parser>("parseTopic");
export const Alerts = findByProps<t.Alerts>("show", "close");

const ToastType = {
    MESSAGE: 0,
    SUCCESS: 1,
    FAILURE: 2,
    CUSTOM: 3
};
const ToastPosition = {
    TOP: 0,
    BOTTOM: 1
};

export const Toasts = {
    Type: ToastType,
    Position: ToastPosition,
    // what's less likely than getting 0 from Math.random()? Getting it twice in a row
    genId: () => (Math.random() || Math.random()).toString(36).slice(2),

    // hack to merge with the following interface, dunno if there's a better way
    ...{} as {
        show(data: {
            message: string,
            id: string,
            /**
             * Toasts.Type
             */
            type: number,
            options?: {
                /**
                 * Toasts.Position
                 */
                position?: number;
                component?: React.ReactNode,
                duration?: number;
            };
        }): void;
        pop(): void;
    }
};

waitFor(filters.byCode("showToast"), m => {
    Toasts.show = m.showToast;
    Toasts.pop = m.popToast;
});

/**
 * Show a simple toast. If you need more options, use Toasts.show manually
 */
export function showToast(message: string, type = ToastType.MESSAGE) {
    Toasts.show({
        id: Toasts.genId(),
        message,
        type
    });
}

<<<<<<< HEAD
export const UserUtils = findByProps<t.UserUtils>("getUser", "fetchCurrentUser");

export const UploadManager = findByProps("clearAll", "addFile");
export const UploadHandler = findByProps<t.UploadHandler>("showUploadFileSizeExceededError", "promptToUpload");

export const ApplicationAssetUtils = findByProps<t.ApplicationAssetUtils>("fetchAssetIds", "getAssetImage");

export const Clipboard = findByProps<t.Clipboard>("SUPPORTS_COPY", "copy");

export const NavigationRouter = findByProps<t.NavigationRouter>("transitionTo", "replaceWith", "transitionToGuild");

export const SettingsRouter = findByProps("open", "saveAccountChanges");

export const PermissionsBits = find<t.PermissionsBits>(m => typeof m.Permissions?.ADMINISTRATOR === "bigint", m => m.Permissions);

export const zustandCreate = findByCode("will be removed in v4");

const persistFilter = filters.byCode("[zustand persist middleware]");
export const zustandPersist = find(m => m.persist && persistFilter(m.persist), m => m.persist);

export const MessageActions = findByProps("editMessage", "sendMessage");
export const MessageCache = findByProps("clearCache", "_channelMessages");
export const UserProfileActions = findByProps("openUserProfileModal", "closeUserProfileModal");
export const InviteActions = findByProps("resolveInvite");

export const IconUtils = findByProps<t.IconUtils>("getGuildBannerURL", "getUserAvatarURL");
=======
export const UserUtils: t.UserUtils = {
    getUser: findByCode(".USER(")
};

export const UploadManager = findByProps("clearAll", "addFile");
export const UploadHandler: t.UploadHandler = {
    promptToUpload: findByCode(".ATTACHMENT_TOO_MANY_ERROR_TITLE,") as (files: File[], channel: Channel, draftType: Number) => void
};

export const ApplicationAssetUtils = findByProps<t.ApplicationAssetUtils>("fetchAssetIds", "getAssetImage");

export const Clipboard: t.Clipboard = mapMangledModule('queryCommandEnabled("copy")', {
    copy: filters.byCode(".copy("),
    SUPPORTS_COPY: e => typeof e === "boolean"
});

export const NavigationRouter: t.NavigationRouter = mapMangledModule("Transitioning to ", {
    transitionTo: filters.byCode("transitionTo -"),
    transitionToGuild: filters.byCode("transitionToGuild -"),
    back: filters.byCode("goBack()"),
    forward: filters.byCode("goForward()"),
});

export const SettingsRouter = findByProps("open", "saveAccountChanges");

export const PermissionsBits = find<t.PermissionsBits>(m => typeof m.ADMINISTRATOR === "bigint");

export const zustandCreate = findByCode("will be removed in v4");
export const zustandPersist = findByCode("[zustand persist middleware]");

export const MessageActions = findByProps("editMessage", "sendMessage");
export const MessageCache = findByProps("clearCache", "_channelMessages");
export const UserProfileActions = findByProps("openUserProfileModal", "closeUserProfileModal");
export const InviteActions = findByProps("resolveInvite");

export const IconUtils = findByProps<t.IconUtils>("getGuildBannerURL", "getUserAvatarURL");

const openExpressionPickerMatcher = canonicalizeMatch(/setState\({activeView:\i,activeViewType:/);
// TODO: type
export const ExpressionPickerStore: t.ExpressionPickerStore = mapMangledModule("expression-picker-last-active-view", {
    closeExpressionPicker: filters.byCode("setState({activeView:null"),
    openExpressionPicker: m => typeof m === "function" && openExpressionPickerMatcher.test(m.toString()),
});

export const PopoutActions: t.PopoutActions = mapMangledModule('type:"POPOUT_WINDOW_OPEN"', {
    open: filters.byCode('type:"POPOUT_WINDOW_OPEN"'),
    close: filters.byCode('type:"POPOUT_WINDOW_CLOSE"'),
    setAlwaysOnTop: filters.byCode('type:"POPOUT_WINDOW_SET_ALWAYS_ON_TOP"'),
});
>>>>>>> ef512e6e
<|MERGE_RESOLUTION|>--- conflicted
+++ resolved
@@ -16,16 +16,11 @@
  * along with this program.  If not, see <https://www.gnu.org/licenses/>.
 */
 
-<<<<<<< HEAD
-// eslint-disable-next-line path-alias/no-relative
-import { _resolveDiscordLoaded, filters, find, findByCode, findByProps, waitFor } from "../webpack";
-=======
 import { canonicalizeMatch } from "@utils/patches";
 import { Channel } from "discord-types/general";
 
 // eslint-disable-next-line path-alias/no-relative
 import { _resolveDiscordLoaded, filters, find, findByCode, findByProps, mapMangledModule, waitFor } from "../webpack";
->>>>>>> ef512e6e
 import type * as t from "./types/utils";
 
 export const FluxDispatcher = find<t.FluxDispatcher>(filters.byProps("dispatch", "subscribe"), (m: t.FluxDispatcher) => {
@@ -37,27 +32,6 @@
         _resolveDiscordLoaded();
     };
     m.subscribe("CONNECTION_OPEN", cb);
-<<<<<<< HEAD
-
-    return m;
-});
-
-export const ComponentDispatch = find(filters.byProps("ComponentDispatch", "ComponentDispatcher"), m => m.ComponentDispatch);
-
-export const Constants = findByProps("Endpoints");
-
-export const RestAPI = find<t.RestAPI>(filters.byProps("getAPIBaseURL"), m => m.HTTP ?? m);
-export const moment = findByProps<typeof import("moment")>("parseTwoDigitYear");
-
-export const hljs = findByProps<typeof import("highlight.js")>("highlight", "registerLanguage");
-
-export const lodash = findByProps<typeof import("lodash")>("debounce", "cloneDeep");
-
-export const i18n = find<t.i18n>(m => m.Messages?.["en-US"]);
-
-export const SnowflakeUtils = findByProps<t.SnowflakeUtils>("fromTimestamp", "extractTimestamp");
-
-=======
 
     return m;
 });
@@ -81,7 +55,6 @@
 
 export const SnowflakeUtils = findByProps<t.SnowflakeUtils>("fromTimestamp", "extractTimestamp");
 
->>>>>>> ef512e6e
 export const Parser = findByProps<t.Parser>("parseTopic");
 export const Alerts = findByProps<t.Alerts>("show", "close");
 
@@ -140,34 +113,6 @@
     });
 }
 
-<<<<<<< HEAD
-export const UserUtils = findByProps<t.UserUtils>("getUser", "fetchCurrentUser");
-
-export const UploadManager = findByProps("clearAll", "addFile");
-export const UploadHandler = findByProps<t.UploadHandler>("showUploadFileSizeExceededError", "promptToUpload");
-
-export const ApplicationAssetUtils = findByProps<t.ApplicationAssetUtils>("fetchAssetIds", "getAssetImage");
-
-export const Clipboard = findByProps<t.Clipboard>("SUPPORTS_COPY", "copy");
-
-export const NavigationRouter = findByProps<t.NavigationRouter>("transitionTo", "replaceWith", "transitionToGuild");
-
-export const SettingsRouter = findByProps("open", "saveAccountChanges");
-
-export const PermissionsBits = find<t.PermissionsBits>(m => typeof m.Permissions?.ADMINISTRATOR === "bigint", m => m.Permissions);
-
-export const zustandCreate = findByCode("will be removed in v4");
-
-const persistFilter = filters.byCode("[zustand persist middleware]");
-export const zustandPersist = find(m => m.persist && persistFilter(m.persist), m => m.persist);
-
-export const MessageActions = findByProps("editMessage", "sendMessage");
-export const MessageCache = findByProps("clearCache", "_channelMessages");
-export const UserProfileActions = findByProps("openUserProfileModal", "closeUserProfileModal");
-export const InviteActions = findByProps("resolveInvite");
-
-export const IconUtils = findByProps<t.IconUtils>("getGuildBannerURL", "getUserAvatarURL");
-=======
 export const UserUtils: t.UserUtils = {
     getUser: findByCode(".USER(")
 };
@@ -216,5 +161,4 @@
     open: filters.byCode('type:"POPOUT_WINDOW_OPEN"'),
     close: filters.byCode('type:"POPOUT_WINDOW_CLOSE"'),
     setAlwaysOnTop: filters.byCode('type:"POPOUT_WINDOW_SET_ALWAYS_ON_TOP"'),
-});
->>>>>>> ef512e6e
+});