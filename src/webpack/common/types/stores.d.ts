/*
 * Vencord, a modification for Discord's desktop app
 * Copyright (c) 2023 Vendicated and contributors
 *
 * This program is free software: you can redistribute it and/or modify
 * it under the terms of the GNU General Public License as published by
 * the Free Software Foundation, either version 3 of the License, or
 * (at your option) any later version.
 *
 * This program is distributed in the hope that it will be useful,
 * but WITHOUT ANY WARRANTY; without even the implied warranty of
 * MERCHANTABILITY or FITNESS FOR A PARTICULAR PURPOSE.  See the
 * GNU General Public License for more details.
 *
 * You should have received a copy of the GNU General Public License
 * along with this program.  If not, see <https://www.gnu.org/licenses/>.
*/

import { DraftType } from "@webpack/common";
import { Channel, Guild, Role } from "discord-types/general";
import type * as Stores from "discord-types/stores";

import { FluxDispatcher, FluxEvents } from "./utils";

type GenericFunction = (...args: any[]) => any;

export class FluxStore {
    constructor(dispatcher: FluxDispatcher, eventHandlers?: Partial<Record<FluxEvents, (data: any) => void>>);

    addChangeListener(callback: () => void): void;
    addReactChangeListener(callback: () => void): void;
    removeChangeListener(callback: () => void): void;
    removeReactChangeListener(callback: () => void): void;
    emitChange(): void;
    getDispatchToken(): string;
    getName(): string;
    initialize(): void;
    initializeIfNeeded(): void;
    registerActionHandlers: GenericFunction;
    syncWith: GenericFunction;
    waitFor: GenericFunction;
<<<<<<< HEAD
=======
    __getLocalVars(): Record<string, any>;

    static getAll(): FluxStore[];
>>>>>>> e79430ca
}

export class FluxEmitter {
    constructor();

    changeSentinel: number;
    changedStores: Set<FluxStore>;
    isBatchEmitting: boolean;
    isDispatching: boolean;
    isPaused: boolean;
    pauseTimer: NodeJS.Timeout | null;
    reactChangedStores: Set<FluxStore>;

    batched(batch: (...args: any[]) => void): void;
    destroy(): void;
    emit(): void;
    emitNonReactOnce(): void;
    emitReactOnce(): void;
    getChangeSentinel(): number;
    getIsPaused(): boolean;
    injectBatchEmitChanges(batch: (...args: any[]) => void): void;
    markChanged(store: FluxStore): void;
    pause(): void;
    resume(): void;
}

export interface Flux {
    Store: typeof FluxStore;
    Emitter: FluxEmitter;
}

export class WindowStore extends FluxStore {
    isElementFullScreen(): boolean;
    isFocused(): boolean;
    windowSize(): Record<"width" | "height", number>;
}

type Emoji = CustomEmoji | UnicodeEmoji;
export interface CustomEmoji {
    allNamesString: string;
    animated: boolean;
    available: boolean;
    guildId: string;
    id: string;
    managed: boolean;
    name: string;
    originalName?: string;
    require_colons: boolean;
    roles: string[];
    type: 1;
}

export interface UnicodeEmoji {
    diversityChildren: Record<any, any>;
    emojiObject: {
        names: string[];
        surrogates: string;
        unicodeVersion: number;
    };
    index: number;
    surrogates: string;
    type: 0;
    uniqueName: string;
    useSpriteSheet: boolean;
    get allNamesString(): string;
    get animated(): boolean;
    get defaultDiversityChild(): any;
    get hasDiversity(): boolean | undefined;
    get hasDiversityParent(): boolean | undefined;
    get hasMultiDiversity(): boolean | undefined;
    get hasMultiDiversityParent(): boolean | undefined;
    get managed(): boolean;
    get name(): string;
    get names(): string[];
    get optionallyDiverseSequence(): string | undefined;
    get unicodeVersion(): number;
    get url(): string;
}

export class EmojiStore extends FluxStore {
    getCustomEmojiById(id?: string | null): CustomEmoji;
    getUsableCustomEmojiById(id?: string | null): CustomEmoji;
    getGuilds(): Record<string, {
        id: string;
        _emojiMap: Record<string, CustomEmoji>;
        _emojis: CustomEmoji[];
        get emojis(): CustomEmoji[];
        get rawEmojis(): CustomEmoji[];
        _usableEmojis: CustomEmoji[];
        get usableEmojis(): CustomEmoji[];
        _emoticons: any[];
        get emoticons(): any[];
    }>;
    getGuildEmoji(guildId?: string | null): CustomEmoji[];
    getNewlyAddedEmoji(guildId?: string | null): CustomEmoji[];
    getTopEmoji(guildId?: string | null): CustomEmoji[];
    getTopEmojisMetadata(guildId?: string | null): {
        emojiIds: string[];
        topEmojisTTL: number;
    };
    hasPendingUsage(): boolean;
    hasUsableEmojiInAnyGuild(): boolean;
    searchWithoutFetchingLatest(data: any): any;
    getSearchResultsOrder(...args: any[]): any;
    getState(): {
        pendingUsages: { key: string, timestamp: number; }[];
    };
    searchWithoutFetchingLatest(data: {
        channel: Channel,
        query: string;
        count?: number;
        intention: number;
        includeExternalGuilds?: boolean;
        matchComparator?(name: string): boolean;
    }): Record<"locked" | "unlocked", Emoji[]>;

    getDisambiguatedEmojiContext(): {
        backfillTopEmojis: Record<any, any>;
        customEmojis: Record<string, CustomEmoji>;
        emojisById: Record<string, CustomEmoji>;
        emojisByName: Record<string, CustomEmoji>;
        emoticonRegex: RegExp | null;
        emoticonsByName: Record<string, any>;
        escapedEmoticonNames: string;
        favoriteNamesAndIds?: any;
        favorites?: any;
        frequentlyUsed?: any;
        groupedCustomEmojis: Record<string, CustomEmoji[]>;
        guildId?: string;
        isFavoriteEmojiWithoutFetchingLatest(e: Emoji): boolean;
        newlyAddedEmoji: Record<string, CustomEmoji[]>;
        topEmojis?: any;
        unicodeAliases: Record<string, string>;
        get favoriteEmojisWithoutFetchingLatest(): Emoji[];
    };
}

export interface DraftObject {
    channelId: string;
    timestamp: number;
    draft: string;
}

interface DraftState {
    [userId: string]: {
        [channelId: string]: {
            [key in DraftType]?: Omit<DraftObject, "channelId">;
        } | undefined;
    } | undefined;
}


export class DraftStore extends FluxStore {
    getDraft(channelId: string, type: DraftType): string;
    getRecentlyEditedDrafts(type: DraftType): DraftObject[];
    getState(): DraftState;
    getThreadDraftWithParentMessageId?(arg: any): any;
    getThreadSettings(channelId: string): any | null;
}

export enum DraftType {
    ChannelMessage,
    ThreadSettings,
    FirstThreadMessage,
    ApplicationLauncherCommand,
    Poll,
    SlashCommand,
}

export class GuildStore extends FluxStore {
    getGuild(guildId: string): Guild;
    getGuildCount(): number;
    getGuilds(): Record<string, Guild>;
    getGuildIds(): string[];
    getRole(guildId: string, roleId: string): Role;
    getRoles(guildId: string): Record<string, Role>;
    getAllGuildRoles(): Record<string, Record<string, Role>>;
}

export type MessageStore = FluxStore & Omit<Stores.MessageStore, "getMessages"> & {
    getMessages(channelId: string): any;
};

export type UserStore = FluxStore & Stores.UserStore;
export type SelectedChannelStore = FluxStore & Stores.SelectedChannelStore;
export type ChannelStore = FluxStore & Stores.ChannelStore;
export type GuildMemberStore = FluxStore & Stores.GuildMemberStore;

export type RelationshipStore = FluxStore & Stores.RelationshipStore & {
    /** Get the date (as a string) that the relationship was created */
    getSince(userId: string): string;
};

export type useStateFromStores = <T>(
    stores: FluxStore[],
    mapper: () => T,
    dependencies?: any[] | null,
    isEqual?: (old: T, newer: T) => boolean
) => T;<|MERGE_RESOLUTION|>--- conflicted
+++ resolved
@@ -39,12 +39,8 @@
     registerActionHandlers: GenericFunction;
     syncWith: GenericFunction;
     waitFor: GenericFunction;
-<<<<<<< HEAD
-=======
-    __getLocalVars(): Record<string, any>;
 
     static getAll(): FluxStore[];
->>>>>>> e79430ca
 }
 
 export class FluxEmitter {
