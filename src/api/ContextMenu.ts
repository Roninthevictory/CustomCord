/*
 * Vencord, a modification for Discord's desktop app
 * Copyright (c) 2023 Vendicated and contributors
 *
 * This program is free software: you can redistribute it and/or modify
 * it under the terms of the GNU General Public License as published by
 * the Free Software Foundation, either version 3 of the License, or
 * (at your option) any later version.
 *
 * This program is distributed in the hope that it will be useful,
 * but WITHOUT ANY WARRANTY; without even the implied warranty of
 * MERCHANTABILITY or FITNESS FOR A PARTICULAR PURPOSE.  See the
 * GNU General Public License for more details.
 *
 * You should have received a copy of the GNU General Public License
 * along with this program.  If not, see <https://www.gnu.org/licenses/>.
*/

import { Logger } from "@utils/Logger";
import { Menu, React } from "@webpack/common";
import type { ReactElement } from "react";

/**
 * @param children The rendered context menu elements
 * @param args Any arguments passed into making the context menu, like the guild, channel, user or message for example
 */
export type NavContextMenuPatchCallback = (children: Array<ReactElement | null>, ...args: Array<any>) => void;
/**
 * @param navId The navId of the context menu being patched
 * @param children The rendered context menu elements
 * @param args Any arguments passed into making the context menu, like the guild, channel, user or message for example
 */
export type GlobalContextMenuPatchCallback = (navId: string, children: Array<ReactElement | null>, ...args: Array<any>) => void;

const ContextMenuLogger = new Logger("ContextMenu");

export const navPatches = new Map<string, Set<NavContextMenuPatchCallback>>();
export const globalPatches = new Set<GlobalContextMenuPatchCallback>();

/**
 * Add a context menu patch
 * @param navId The navId(s) for the context menu(s) to patch
 * @param patch The patch to be applied
 */
export function addContextMenuPatch(navId: string | Array<string>, patch: NavContextMenuPatchCallback) {
    if (!Array.isArray(navId)) navId = [navId];
    for (const id of navId) {
        let contextMenuPatches = navPatches.get(id);
        if (!contextMenuPatches) {
            contextMenuPatches = new Set();
            navPatches.set(id, contextMenuPatches);
        }

        contextMenuPatches.add(patch);
    }
}

/**
 * Add a global context menu patch that fires the patch for all context menus
 * @param patch The patch to be applied
 */
export function addGlobalContextMenuPatch(patch: GlobalContextMenuPatchCallback) {
    globalPatches.add(patch);
}

/**
 * Remove a context menu patch
 * @param navId The navId(s) for the context menu(s) to remove the patch
 * @param patch The patch to be removed
 * @returns Whether the patch was successfully removed from the context menu(s)
 */
export function removeContextMenuPatch<T extends string | Array<string>>(navId: T, patch: NavContextMenuPatchCallback): T extends string ? boolean : Array<boolean> {
    const navIds = Array.isArray(navId) ? navId : [navId as string];

    const results = navIds.map(id => navPatches.get(id)?.delete(patch) ?? false);

    return (Array.isArray(navId) ? results : results[0]) as T extends string ? boolean : Array<boolean>;
}

/**
 * Remove a global context menu patch
 * @param patch The patch to be removed
 * @returns Whether the patch was successfully removed
 */
export function removeGlobalContextMenuPatch(patch: GlobalContextMenuPatchCallback): boolean {
    return globalPatches.delete(patch);
}

/**
 * A helper function for finding the children array of a group nested inside a context menu based on the id(s) of its children
 * @param id The id of the child. If an array is specified, all ids will be tried
 * @param children The context menu children
<<<<<<< HEAD
 * @param partialCheck Whether to check if the id is partially matched
 */
export function findGroupChildrenByChildId(id: string | string[], children: Array<ReactElement | null>, partialCheck = false): Array<ReactElement | null> | null {
=======
 * @param matchSubstring Whether to check if the id is a substring of the child id
 */
export function findGroupChildrenByChildId(id: string | string[], children: Array<ReactElement | null>, matchSubstring = false): Array<ReactElement | null> | null {
>>>>>>> 9239afda
    for (const child of children) {
        if (child == null) continue;

        if (Array.isArray(child)) {
<<<<<<< HEAD
            const found = findGroupChildrenByChildId(id, child, partialCheck);
=======
            const found = findGroupChildrenByChildId(id, child, matchSubstring);
>>>>>>> 9239afda
            if (found !== null) return found;
        }

        if (
<<<<<<< HEAD
            (Array.isArray(id) && id.some(id => partialCheck ? child.props?.id?.includes(id) : child.props?.id === id))
                || partialCheck ? child.props?.id?.includes(id) : child.props?.id === id
=======
            (Array.isArray(id) && id.some(id => matchSubstring ? child.props?.id?.includes(id) : child.props?.id === id))
                || matchSubstring ? child.props?.id?.includes(id) : child.props?.id === id
>>>>>>> 9239afda
        ) return children;

        let nextChildren = child.props?.children;
        if (nextChildren) {
            if (!Array.isArray(nextChildren)) {
                nextChildren = [nextChildren];
                child.props.children = nextChildren;
            }

<<<<<<< HEAD
            const found = findGroupChildrenByChildId(id, nextChildren, true);
=======
            const found = findGroupChildrenByChildId(id, nextChildren, matchSubstring);
>>>>>>> 9239afda
            if (found !== null) return found;
        }
    }

    return null;
}

interface ContextMenuProps {
    contextMenuApiArguments?: Array<any>;
    navId: string;
    children: Array<ReactElement | null>;
    "aria-label": string;
    onSelect: (() => void) | undefined;
    onClose: (callback: (...args: Array<any>) => any) => void;
}

export function _usePatchContextMenu(props: ContextMenuProps) {
    props = {
        ...props,
        children: cloneMenuChildren(props.children),
    };

    props.contextMenuApiArguments ??= [];
    const contextMenuPatches = navPatches.get(props.navId);

    if (!Array.isArray(props.children)) props.children = [props.children];

    if (contextMenuPatches) {
        for (const patch of contextMenuPatches) {
            try {
                patch(props.children, ...props.contextMenuApiArguments);
            } catch (err) {
                ContextMenuLogger.error(`Patch for ${props.navId} errored,`, err);
            }
        }
    }

    for (const patch of globalPatches) {
        try {
            patch(props.navId, props.children, ...props.contextMenuApiArguments);
        } catch (err) {
            ContextMenuLogger.error("Global patch errored,", err);
        }
    }

    return props;
}

function cloneMenuChildren(obj: ReactElement | Array<ReactElement | null> | null) {
    if (Array.isArray(obj)) {
        return obj.map(cloneMenuChildren);
    }

    if (React.isValidElement(obj)) {
        obj = React.cloneElement(obj);

        if (
            obj?.props?.children &&
            (obj.type !== Menu.MenuControlItem || obj.type === Menu.MenuControlItem && obj.props.control != null)
        ) {
            obj.props.children = cloneMenuChildren(obj.props.children);
        }
    }

    return obj;
}<|MERGE_RESOLUTION|>--- conflicted
+++ resolved
@@ -90,35 +90,20 @@
  * A helper function for finding the children array of a group nested inside a context menu based on the id(s) of its children
  * @param id The id of the child. If an array is specified, all ids will be tried
  * @param children The context menu children
-<<<<<<< HEAD
- * @param partialCheck Whether to check if the id is partially matched
- */
-export function findGroupChildrenByChildId(id: string | string[], children: Array<ReactElement | null>, partialCheck = false): Array<ReactElement | null> | null {
-=======
  * @param matchSubstring Whether to check if the id is a substring of the child id
  */
 export function findGroupChildrenByChildId(id: string | string[], children: Array<ReactElement | null>, matchSubstring = false): Array<ReactElement | null> | null {
->>>>>>> 9239afda
     for (const child of children) {
         if (child == null) continue;
 
         if (Array.isArray(child)) {
-<<<<<<< HEAD
-            const found = findGroupChildrenByChildId(id, child, partialCheck);
-=======
             const found = findGroupChildrenByChildId(id, child, matchSubstring);
->>>>>>> 9239afda
             if (found !== null) return found;
         }
 
         if (
-<<<<<<< HEAD
-            (Array.isArray(id) && id.some(id => partialCheck ? child.props?.id?.includes(id) : child.props?.id === id))
-                || partialCheck ? child.props?.id?.includes(id) : child.props?.id === id
-=======
             (Array.isArray(id) && id.some(id => matchSubstring ? child.props?.id?.includes(id) : child.props?.id === id))
                 || matchSubstring ? child.props?.id?.includes(id) : child.props?.id === id
->>>>>>> 9239afda
         ) return children;
 
         let nextChildren = child.props?.children;
@@ -128,11 +113,7 @@
                 child.props.children = nextChildren;
             }
 
-<<<<<<< HEAD
-            const found = findGroupChildrenByChildId(id, nextChildren, true);
-=======
             const found = findGroupChildrenByChildId(id, nextChildren, matchSubstring);
->>>>>>> 9239afda
             if (found !== null) return found;
         }
     }
