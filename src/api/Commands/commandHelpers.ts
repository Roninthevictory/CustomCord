--- conflicted
+++ resolved
@@ -17,22 +17,14 @@
 */
 
 import { mergeDefaults } from "@utils/mergeDefaults";
-<<<<<<< HEAD
-import { findByProps } from "@webpack";
-=======
-import { findByCodeLazy } from "@webpack";
->>>>>>> a43d5d59
+import { findByCode } from "@webpack";
 import { MessageActions, SnowflakeUtils } from "@webpack/common";
 import { Message } from "discord-types/general";
 import type { PartialDeep } from "type-fest";
 
 import { Argument } from "./types";
 
-<<<<<<< HEAD
-const MessageCreator = findByProps("createBotMessage");
-=======
-const createBotMessage = findByCodeLazy('username:"Clyde"');
->>>>>>> a43d5d59
+const createBotMessage = findByCode('username:"Clyde"');
 
 export function generateId() {
     return `-${SnowflakeUtils.fromTimestamp(Date.now())}`;
