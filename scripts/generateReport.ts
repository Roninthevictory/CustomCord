/*
 * Vencord, a modification for Discord's desktop app
 * Copyright (c) 2022 Vendicated and contributors
 *
 * This program is free software: you can redistribute it and/or modify
 * it under the terms of the GNU General Public License as published by
 * the Free Software Foundation, either version 3 of the License, or
 * (at your option) any later version.
 *
 * This program is distributed in the hope that it will be useful,
 * but WITHOUT ANY WARRANTY; without even the implied warranty of
 * MERCHANTABILITY or FITNESS FOR A PARTICULAR PURPOSE.  See the
 * GNU General Public License for more details.
 *
 * You should have received a copy of the GNU General Public License
 * along with this program.  If not, see <https://www.gnu.org/licenses/>.
*/

/* eslint-disable no-fallthrough */

// eslint-disable-next-line spaced-comment
/// <reference types="../src/globals" />
// eslint-disable-next-line spaced-comment
/// <reference types="../src/modules" />

import { readFileSync } from "fs";
import pup, { JSHandle } from "puppeteer-core";

for (const variable of ["DISCORD_TOKEN", "CHROMIUM_BIN"]) {
    if (!process.env[variable]) {
        console.error(`Missing environment variable ${variable}`);
        process.exit(1);
    }
}

const CANARY = process.env.USE_CANARY === "true";

const browser = await pup.launch({
    headless: "new",
    executablePath: process.env.CHROMIUM_BIN
});

const page = await browser.newPage();
await page.setUserAgent("Mozilla/5.0 (Windows NT 10.0; Win64; x64) AppleWebKit/537.36 (KHTML, like Gecko) Chrome/108.0.0.0 Safari/537.36");
await page.setBypassCSP(true);

async function maybeGetError(handle: JSHandle): Promise<string | undefined> {
    return await (handle as JSHandle<Error>)?.getProperty("message")
        .then(m => m?.jsonValue());
}

const report = {
    badPatches: [] as {
        plugin: string;
        type: string;
        id: string;
        match: string;
        error?: string;
    }[],
    badStarts: [] as {
        plugin: string;
        error: string;
    }[],
    otherErrors: [] as string[],
    ignoredErrors: [] as string[],
    badWebpackFinds: [] as string[]
};

const IGNORED_DISCORD_ERRORS = [
    "KeybindStore: Looking for callback action",
    "Unable to process domain list delta: Client revision number is null",
    "Downloading the full bad domains file",
    /\[GatewaySocket\].{0,110}Cannot access '/,
    "search for 'name' in undefined",
    "Attempting to set fast connect zstd when unsupported"
] as Array<string | RegExp>;

function toCodeBlock(s: string) {
    s = s.replace(/```/g, "`\u200B`\u200B`");
    return "```" + s + " ```";
}

async function printReport() {
    console.log();

    console.log("# Vencord Report" + (CANARY ? " (Canary)" : ""));

    console.log();

    console.log("## Bad Patches");
    report.badPatches.forEach(p => {
        console.log(`- ${p.plugin} (${p.type})`);
        console.log(`  - ID: \`${p.id}\``);
        console.log(`  - Match: ${toCodeBlock(p.match)}`);
        if (p.error) console.log(`  - Error: ${toCodeBlock(p.error)}`);
    });

    console.log();

    console.log("## Bad Webpack Finds");
    report.badWebpackFinds.forEach(p => console.log("- " + p));

    console.log();

    console.log("## Bad Starts");
    report.badStarts.forEach(p => {
        console.log(`- ${p.plugin}`);
        console.log(`  - Error: ${toCodeBlock(p.error)}`);
    });

    console.log();

    console.log("## Discord Errors");
    report.otherErrors.forEach(e => {
        console.log(`- ${toCodeBlock(e)}`);
    });

    console.log();

    console.log("## Ignored Discord Errors");
    report.ignoredErrors.forEach(e => {
        console.log(`- ${toCodeBlock(e)}`);
    });

    console.log();

    if (process.env.DISCORD_WEBHOOK) {
        await fetch(process.env.DISCORD_WEBHOOK, {
            method: "POST",
            headers: {
                "Content-Type": "application/json"
            },
            body: JSON.stringify({
                description: "Here's the latest Vencord Report!",
                username: "Vencord Reporter" + (CANARY ? " (Canary)" : ""),
                avatar_url: "https://cdn.discordapp.com/avatars/1017176847865352332/c312b6b44179ae6817de7e4b09e9c6af.webp?size=512",
                embeds: [
                    {
                        title: "Bad Patches",
                        description: report.badPatches.map(p => {
                            const lines = [
                                `**__${p.plugin} (${p.type}):__**`,
                                `ID: \`${p.id}\``,
                                `Match: ${toCodeBlock(p.match)}`
                            ];
                            if (p.error) lines.push(`Error: ${toCodeBlock(p.error)}`);
                            return lines.join("\n");
                        }).join("\n\n") || "None",
                        color: report.badPatches.length ? 0xff0000 : 0x00ff00
                    },
                    {
                        title: "Bad Webpack Finds",
                        description: report.badWebpackFinds.map(toCodeBlock).join("\n") || "None",
                        color: report.badWebpackFinds.length ? 0xff0000 : 0x00ff00
                    },
                    {
                        title: "Bad Starts",
                        description: report.badStarts.map(p => {
                            const lines = [
                                `**__${p.plugin}:__**`,
                                toCodeBlock(p.error)
                            ];
                            return lines.join("\n");
                        }
                        ).join("\n\n") || "None",
                        color: report.badStarts.length ? 0xff0000 : 0x00ff00
                    },
                    {
                        title: "Discord Errors",
                        description: report.otherErrors.length ? toCodeBlock(report.otherErrors.join("\n")) : "None",
                        color: report.otherErrors.length ? 0xff0000 : 0x00ff00
                    }
                ]
            })
        }).then(res => {
            if (!res.ok) console.error(`Webhook failed with status ${res.status}`);
            else console.error("Posted to Discord Webhook successfully");
        });
    }
}

page.on("console", async e => {
    const level = e.type();
    const rawArgs = e.args();

    async function getText() {
        try {
            return await Promise.all(
                e.args().map(async a => {
                    return await maybeGetError(a) || await a.jsonValue();
                })
            ).then(a => a.join(" ").trim());
        } catch {
            return e.text();
        }
    }

    const firstArg = await rawArgs[0]?.jsonValue();

    const isVencord = firstArg === "[Vencord]";
    const isDebug = firstArg === "[PUP_DEBUG]";

    outer:
    if (isVencord) {
        try {
            var args = await Promise.all(e.args().map(a => a.jsonValue()));
        } catch {
            break outer;
        }

        const [, tag, message, otherMessage] = args as Array<string>;

        switch (tag) {
            case "WebpackInterceptor:":
                const patchFailMatch = message.match(/Patch by (.+?) (had no effect|errored|found no module) \(Module id is (.+?)\): (.+)/)!;
                if (!patchFailMatch) break;

                console.error(await getText());
                process.exitCode = 1;

                const [, plugin, type, id, regex] = patchFailMatch;
                report.badPatches.push({
                    plugin,
                    type,
                    id,
                    match: regex.replace(/\[A-Za-z_\$\]\[\\w\$\]\*/g, "\\i"),
                    error: await maybeGetError(e.args()[3])
                });

                break;
            case "PluginManager:":
                const failedToStartMatch = message.match(/Failed to start (.+)/);
                if (!failedToStartMatch) break;

                console.error(await getText());
                process.exitCode = 1;

                const [, name] = failedToStartMatch;
                report.badStarts.push({
                    plugin: name,
<<<<<<< HEAD
                    error: cause ?? "Unknown error"
=======
                    error: await maybeGetError(e.args()[3]) ?? "Unknown error"
>>>>>>> aa7eb770
                });

                break;
            case "Reporter:":
                console.error(await getText());

                switch (message) {
                    case "Webpack Find Fail:":
                        process.exitCode = 1;
                        report.badWebpackFinds.push(otherMessage);
                        break;
                    case "A fatal error occurred:":
                        process.exit(1);
                    case "Finished test":
                        await browser.close();
                        await printReport();
                        process.exit();
                }
        }
    }

    if (isDebug) {
        console.error(await getText());
    } else if (level === "error") {
        const text = await getText();

        if (text.length && !text.startsWith("Failed to load resource: the server responded with a status of") && !text.includes("Webpack")) {
            if (IGNORED_DISCORD_ERRORS.some(regex => text.match(regex))) {
                report.ignoredErrors.push(text);
            } else {
                console.error("[Unexpected Error]", text);
                report.otherErrors.push(text);
            }
        }
    }
});

page.on("error", e => console.error("[Error]", e.message));
page.on("pageerror", e => console.error("[Page Error]", e.message));

async function reporterRuntime(token: string) {
<<<<<<< HEAD
    console.log("[PUP_DEBUG]", "Starting test...");

    try {
        // Spoof languages to not be suspicious
        Object.defineProperty(navigator, "languages", {
            get: function () {
                return ["en-US", "en"];
            }
        });

        // Enable eagerPatches to make all patches apply regardless of the module being required
        Vencord.Settings.eagerPatches = true;

        // The main patch for starting the reporter chunk loading
        Vencord.Plugins.addPatch({
            find: '"Could not find app-mount"',
            replacement: {
                match: /(?<="use strict";)/,
                replace: "Vencord.Webpack._initReporter();"
            }
        }, "Vencord Reporter");

        Vencord.Webpack.waitFor(
            "loginToken",
            m => {
                console.log("[PUP_DEBUG]", "Logging in with token...");
                m.loginToken(token);
            }
        );

        // @ts-ignore
        Vencord.Webpack._initReporter = function () {
            // initReporter is called in the patched entry point of Discord
            // setImmediate to only start searching for lazy chunks after Discord initialized the app
            setTimeout(() => {
                console.log("[PUP_DEBUG]", "Loading all chunks...");

                Vencord.Webpack.factoryListeners.add(factory => {
                    // setImmediate to avoid blocking the factory patching execution while checking for lazy chunks
                    setTimeout(() => {
                        let isResolved = false;
                        searchAndLoadLazyChunks(String(factory))
                            .then(() => isResolved = true)
                            .catch(() => isResolved = true);

                        chunksSearchPromises.push(() => isResolved);
                    }, 0);
                });

                for (const factoryId in wreq.m) {
                    let isResolved = false;
                    searchAndLoadLazyChunks(String(wreq.m[factoryId]))
                        .then(() => isResolved = true)
                        .catch(() => isResolved = true);

                    chunksSearchPromises.push(() => isResolved);
                }
            }, 0);
        };

        const wreq = Vencord.Util.proxyLazy(() => Vencord.Webpack.wreq);
        const { canonicalizeMatch, Logger } = Vencord.Util;

        const validChunks = new Set<string>();
        const invalidChunks = new Set<string>();
        const deferredRequires = new Set<string>();

        let chunksSearchingResolve: (value: void | PromiseLike<void>) => void;
        const chunksSearchingDone = new Promise<void>(r => chunksSearchingResolve = r);

        // True if resolved, false otherwise
        const chunksSearchPromises = [] as Array<() => boolean>;

        const LazyChunkRegex = canonicalizeMatch(/(?:(?:Promise\.all\(\[)?(\i\.e\("[^)]+?"\)[^\]]*?)(?:\]\))?)\.then\(\i\.bind\(\i,"([^)]+?)"\)\)/g);

        async function searchAndLoadLazyChunks(factoryCode: string) {
            const lazyChunks = factoryCode.matchAll(LazyChunkRegex);
            const validChunkGroups = new Set<[chunkIds: string[], entryPoint: string]>();

            // Workaround for a chunk that depends on the ChannelMessage component but may be be force loaded before
            // the chunk containing the component
            const shouldForceDefer = factoryCode.includes(".Messages.GUILD_FEED_UNFEATURE_BUTTON_TEXT");

            await Promise.all(Array.from(lazyChunks).map(async ([, rawChunkIds, entryPoint]) => {
                const chunkIds = rawChunkIds ? Array.from(rawChunkIds.matchAll(Vencord.Webpack.ChunkIdsRegex)).map(m => m[1]) : [];

                if (chunkIds.length === 0) {
                    return;
                }

                let invalidChunkGroup = false;

                for (const id of chunkIds) {
                    if (wreq.u(id) == null || wreq.u(id) === "undefined.js") continue;

                    const isWasm = await fetch(wreq.p + wreq.u(id))
                        .then(r => r.text())
                        .then(t => t.includes(".module.wasm") || !t.includes("(this.webpackChunkdiscord_app=this.webpackChunkdiscord_app||[]).push"));

                    if (isWasm) {
                        invalidChunks.add(id);
                        invalidChunkGroup = true;
                        continue;
                    }

                    validChunks.add(id);
                }

                if (!invalidChunkGroup) {
                    validChunkGroups.add([chunkIds, entryPoint]);
                }
            }));

            // Loads all found valid chunk groups
            await Promise.all(
                Array.from(validChunkGroups)
                    .map(([chunkIds]) =>
                        Promise.all(chunkIds.map(id => wreq.e(id)))
                    )
            );

            // Requires the entry points for all valid chunk groups
            for (const [, entryPoint] of validChunkGroups) {
                try {
                    if (shouldForceDefer) {
                        deferredRequires.add(entryPoint);
                        continue;
                    }

                    if (wreq.m[entryPoint]) wreq(entryPoint);
                } catch (err) {
                    console.error(err);
                }
            }

            // setImmediate to only check if all chunks were loaded after this function resolves
            // We check if all chunks were loaded every time a factory is loaded
            // If we are still looking for chunks in the other factories, the array will have that factory's chunk search promise not resolved
            // But, if all chunk search promises are resolved, this means we found every lazy chunk loaded by Discord code and manually loaded them
            setTimeout(() => {
                let allResolved = true;

                for (let i = 0; i < chunksSearchPromises.length; i++) {
                    const isResolved = chunksSearchPromises[i]();

                    if (isResolved) {
                        // Remove finished promises to avoid having to iterate through a huge array everytime
                        chunksSearchPromises.splice(i--, 1);
                    } else {
                        allResolved = false;
                    }
                }

                if (allResolved) chunksSearchingResolve();
            }, 0);
        }

        await chunksSearchingDone;

        // Require deferred entry points
        for (const deferredRequire of deferredRequires) {
            wreq(deferredRequire);
        }

        // All chunks Discord has mapped to asset files, even if they are not used anymore
        const allChunks = [] as string[];

        // Matches "id" or id:
        for (const currentMatch of String(wreq.u).matchAll(/(?:"(\d+?)")|(?:(\d+?):)/g)) {
            const id = currentMatch[1] ?? currentMatch[2];
            if (id == null) continue;

            allChunks.push(id);
        }

        if (allChunks.length === 0) throw new Error("Failed to get all chunks");

        // Chunks that are not loaded (not used) by Discord code anymore
        const chunksLeft = allChunks.filter(id => {
            return !(validChunks.has(id) || invalidChunks.has(id));
        });

        await Promise.all(chunksLeft.map(async id => {
            const isWasm = await fetch(wreq.p + wreq.u(id))
                .then(r => r.text())
                .then(t => t.includes(".module.wasm") || !t.includes("(this.webpackChunkdiscord_app=this.webpackChunkdiscord_app||[]).push"));

            // Loads and requires a chunk
            if (!isWasm) {
                await wreq.e(id);
                if (wreq.m[id]) wreq(id);
            }
        }));

        console.log("[PUP_DEBUG]", "Finished loading all chunks!");

        for (const patch of Vencord.Plugins.patches) {
            if (!patch.all) {
                new Logger("WebpackInterceptor").warn(`Patch by ${patch.plugin} found no module (Module id is -): ${patch.find}`);
            }
        }

        for (const [searchType, args] of Vencord.Webpack.lazyWebpackSearchHistory) {
            let method = searchType;

            if (searchType === "findComponent") method = "find";
            if (searchType === "findExportedComponent") method = "findByProps";
            if (searchType === "waitFor" || searchType === "waitForComponent") {
                if (typeof args[0] === "string") method = "findByProps";
                else method = "find";
            }
            if (searchType === "waitForStore") method = "findStore";

            try {
                let result: any;

                if (method === "proxyLazyWebpack" || method === "LazyComponentWebpack") {
                    const [factory] = args;
                    result = factory();
                } else if (method === "extractAndLoadChunks") {
                    const [code, matcher] = args;

                    result = await Vencord.Webpack.extractAndLoadChunks(code, matcher);
                    if (result === false) result = null;
                } else {
                    // @ts-ignore
                    result = Vencord.Webpack[method](...args);
                }

                if (result == null || (result.$$vencordInternal != null && result.$$vencordInternal() == null)) throw "a rock at ben shapiro";
            } catch (e) {
                let logMessage = searchType;
                if (method === "find" || method === "proxyLazyWebpack" || method === "LazyComponentWebpack") logMessage += `(${String(args[0]).slice(0, 147)}...)`;
                else if (method === "extractAndLoadChunks") logMessage += `([${args[0].map(arg => `"${arg}"`).join(", ")}], ${String(args[1])})`;
                else logMessage += `(${args.map(arg => `"${arg}"`).join(", ")})`;

                console.log("[PUP_WEBPACK_FIND_FAIL]", logMessage);
            }
        }

        setTimeout(() => console.log("[PUPPETEER_TEST_DONE_SIGNAL]"), 1000);
    } catch (e) {
        console.log("[PUP_DEBUG]", "A fatal error occurred:", e);
    }
=======
    Vencord.Webpack.waitFor(
        "loginToken",
        m => {
            console.log("[PUP_DEBUG]", "Logging in with token...");
            m.loginToken(token);
        }
    );
>>>>>>> aa7eb770
}

await page.evaluateOnNewDocument(`
    if (location.host.endsWith("discord.com")) {
        ${readFileSync("./dist/browser.js", "utf-8")};
        (${reporterRuntime.toString()})(${JSON.stringify(process.env.DISCORD_TOKEN)});
    }
`);

await page.goto(CANARY ? "https://canary.discord.com/login" : "https://discord.com/login");<|MERGE_RESOLUTION|>--- conflicted
+++ resolved
@@ -238,11 +238,7 @@
                 const [, name] = failedToStartMatch;
                 report.badStarts.push({
                     plugin: name,
-<<<<<<< HEAD
-                    error: cause ?? "Unknown error"
-=======
                     error: await maybeGetError(e.args()[3]) ?? "Unknown error"
->>>>>>> aa7eb770
                 });
 
                 break;
@@ -284,252 +280,6 @@
 page.on("pageerror", e => console.error("[Page Error]", e.message));
 
 async function reporterRuntime(token: string) {
-<<<<<<< HEAD
-    console.log("[PUP_DEBUG]", "Starting test...");
-
-    try {
-        // Spoof languages to not be suspicious
-        Object.defineProperty(navigator, "languages", {
-            get: function () {
-                return ["en-US", "en"];
-            }
-        });
-
-        // Enable eagerPatches to make all patches apply regardless of the module being required
-        Vencord.Settings.eagerPatches = true;
-
-        // The main patch for starting the reporter chunk loading
-        Vencord.Plugins.addPatch({
-            find: '"Could not find app-mount"',
-            replacement: {
-                match: /(?<="use strict";)/,
-                replace: "Vencord.Webpack._initReporter();"
-            }
-        }, "Vencord Reporter");
-
-        Vencord.Webpack.waitFor(
-            "loginToken",
-            m => {
-                console.log("[PUP_DEBUG]", "Logging in with token...");
-                m.loginToken(token);
-            }
-        );
-
-        // @ts-ignore
-        Vencord.Webpack._initReporter = function () {
-            // initReporter is called in the patched entry point of Discord
-            // setImmediate to only start searching for lazy chunks after Discord initialized the app
-            setTimeout(() => {
-                console.log("[PUP_DEBUG]", "Loading all chunks...");
-
-                Vencord.Webpack.factoryListeners.add(factory => {
-                    // setImmediate to avoid blocking the factory patching execution while checking for lazy chunks
-                    setTimeout(() => {
-                        let isResolved = false;
-                        searchAndLoadLazyChunks(String(factory))
-                            .then(() => isResolved = true)
-                            .catch(() => isResolved = true);
-
-                        chunksSearchPromises.push(() => isResolved);
-                    }, 0);
-                });
-
-                for (const factoryId in wreq.m) {
-                    let isResolved = false;
-                    searchAndLoadLazyChunks(String(wreq.m[factoryId]))
-                        .then(() => isResolved = true)
-                        .catch(() => isResolved = true);
-
-                    chunksSearchPromises.push(() => isResolved);
-                }
-            }, 0);
-        };
-
-        const wreq = Vencord.Util.proxyLazy(() => Vencord.Webpack.wreq);
-        const { canonicalizeMatch, Logger } = Vencord.Util;
-
-        const validChunks = new Set<string>();
-        const invalidChunks = new Set<string>();
-        const deferredRequires = new Set<string>();
-
-        let chunksSearchingResolve: (value: void | PromiseLike<void>) => void;
-        const chunksSearchingDone = new Promise<void>(r => chunksSearchingResolve = r);
-
-        // True if resolved, false otherwise
-        const chunksSearchPromises = [] as Array<() => boolean>;
-
-        const LazyChunkRegex = canonicalizeMatch(/(?:(?:Promise\.all\(\[)?(\i\.e\("[^)]+?"\)[^\]]*?)(?:\]\))?)\.then\(\i\.bind\(\i,"([^)]+?)"\)\)/g);
-
-        async function searchAndLoadLazyChunks(factoryCode: string) {
-            const lazyChunks = factoryCode.matchAll(LazyChunkRegex);
-            const validChunkGroups = new Set<[chunkIds: string[], entryPoint: string]>();
-
-            // Workaround for a chunk that depends on the ChannelMessage component but may be be force loaded before
-            // the chunk containing the component
-            const shouldForceDefer = factoryCode.includes(".Messages.GUILD_FEED_UNFEATURE_BUTTON_TEXT");
-
-            await Promise.all(Array.from(lazyChunks).map(async ([, rawChunkIds, entryPoint]) => {
-                const chunkIds = rawChunkIds ? Array.from(rawChunkIds.matchAll(Vencord.Webpack.ChunkIdsRegex)).map(m => m[1]) : [];
-
-                if (chunkIds.length === 0) {
-                    return;
-                }
-
-                let invalidChunkGroup = false;
-
-                for (const id of chunkIds) {
-                    if (wreq.u(id) == null || wreq.u(id) === "undefined.js") continue;
-
-                    const isWasm = await fetch(wreq.p + wreq.u(id))
-                        .then(r => r.text())
-                        .then(t => t.includes(".module.wasm") || !t.includes("(this.webpackChunkdiscord_app=this.webpackChunkdiscord_app||[]).push"));
-
-                    if (isWasm) {
-                        invalidChunks.add(id);
-                        invalidChunkGroup = true;
-                        continue;
-                    }
-
-                    validChunks.add(id);
-                }
-
-                if (!invalidChunkGroup) {
-                    validChunkGroups.add([chunkIds, entryPoint]);
-                }
-            }));
-
-            // Loads all found valid chunk groups
-            await Promise.all(
-                Array.from(validChunkGroups)
-                    .map(([chunkIds]) =>
-                        Promise.all(chunkIds.map(id => wreq.e(id)))
-                    )
-            );
-
-            // Requires the entry points for all valid chunk groups
-            for (const [, entryPoint] of validChunkGroups) {
-                try {
-                    if (shouldForceDefer) {
-                        deferredRequires.add(entryPoint);
-                        continue;
-                    }
-
-                    if (wreq.m[entryPoint]) wreq(entryPoint);
-                } catch (err) {
-                    console.error(err);
-                }
-            }
-
-            // setImmediate to only check if all chunks were loaded after this function resolves
-            // We check if all chunks were loaded every time a factory is loaded
-            // If we are still looking for chunks in the other factories, the array will have that factory's chunk search promise not resolved
-            // But, if all chunk search promises are resolved, this means we found every lazy chunk loaded by Discord code and manually loaded them
-            setTimeout(() => {
-                let allResolved = true;
-
-                for (let i = 0; i < chunksSearchPromises.length; i++) {
-                    const isResolved = chunksSearchPromises[i]();
-
-                    if (isResolved) {
-                        // Remove finished promises to avoid having to iterate through a huge array everytime
-                        chunksSearchPromises.splice(i--, 1);
-                    } else {
-                        allResolved = false;
-                    }
-                }
-
-                if (allResolved) chunksSearchingResolve();
-            }, 0);
-        }
-
-        await chunksSearchingDone;
-
-        // Require deferred entry points
-        for (const deferredRequire of deferredRequires) {
-            wreq(deferredRequire);
-        }
-
-        // All chunks Discord has mapped to asset files, even if they are not used anymore
-        const allChunks = [] as string[];
-
-        // Matches "id" or id:
-        for (const currentMatch of String(wreq.u).matchAll(/(?:"(\d+?)")|(?:(\d+?):)/g)) {
-            const id = currentMatch[1] ?? currentMatch[2];
-            if (id == null) continue;
-
-            allChunks.push(id);
-        }
-
-        if (allChunks.length === 0) throw new Error("Failed to get all chunks");
-
-        // Chunks that are not loaded (not used) by Discord code anymore
-        const chunksLeft = allChunks.filter(id => {
-            return !(validChunks.has(id) || invalidChunks.has(id));
-        });
-
-        await Promise.all(chunksLeft.map(async id => {
-            const isWasm = await fetch(wreq.p + wreq.u(id))
-                .then(r => r.text())
-                .then(t => t.includes(".module.wasm") || !t.includes("(this.webpackChunkdiscord_app=this.webpackChunkdiscord_app||[]).push"));
-
-            // Loads and requires a chunk
-            if (!isWasm) {
-                await wreq.e(id);
-                if (wreq.m[id]) wreq(id);
-            }
-        }));
-
-        console.log("[PUP_DEBUG]", "Finished loading all chunks!");
-
-        for (const patch of Vencord.Plugins.patches) {
-            if (!patch.all) {
-                new Logger("WebpackInterceptor").warn(`Patch by ${patch.plugin} found no module (Module id is -): ${patch.find}`);
-            }
-        }
-
-        for (const [searchType, args] of Vencord.Webpack.lazyWebpackSearchHistory) {
-            let method = searchType;
-
-            if (searchType === "findComponent") method = "find";
-            if (searchType === "findExportedComponent") method = "findByProps";
-            if (searchType === "waitFor" || searchType === "waitForComponent") {
-                if (typeof args[0] === "string") method = "findByProps";
-                else method = "find";
-            }
-            if (searchType === "waitForStore") method = "findStore";
-
-            try {
-                let result: any;
-
-                if (method === "proxyLazyWebpack" || method === "LazyComponentWebpack") {
-                    const [factory] = args;
-                    result = factory();
-                } else if (method === "extractAndLoadChunks") {
-                    const [code, matcher] = args;
-
-                    result = await Vencord.Webpack.extractAndLoadChunks(code, matcher);
-                    if (result === false) result = null;
-                } else {
-                    // @ts-ignore
-                    result = Vencord.Webpack[method](...args);
-                }
-
-                if (result == null || (result.$$vencordInternal != null && result.$$vencordInternal() == null)) throw "a rock at ben shapiro";
-            } catch (e) {
-                let logMessage = searchType;
-                if (method === "find" || method === "proxyLazyWebpack" || method === "LazyComponentWebpack") logMessage += `(${String(args[0]).slice(0, 147)}...)`;
-                else if (method === "extractAndLoadChunks") logMessage += `([${args[0].map(arg => `"${arg}"`).join(", ")}], ${String(args[1])})`;
-                else logMessage += `(${args.map(arg => `"${arg}"`).join(", ")})`;
-
-                console.log("[PUP_WEBPACK_FIND_FAIL]", logMessage);
-            }
-        }
-
-        setTimeout(() => console.log("[PUPPETEER_TEST_DONE_SIGNAL]"), 1000);
-    } catch (e) {
-        console.log("[PUP_DEBUG]", "A fatal error occurred:", e);
-    }
-=======
     Vencord.Webpack.waitFor(
         "loginToken",
         m => {
@@ -537,7 +287,6 @@
             m.loginToken(token);
         }
     );
->>>>>>> aa7eb770
 }
 
 await page.evaluateOnNewDocument(`
