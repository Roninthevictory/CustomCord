/*
 * Vencord, a modification for Discord's desktop app
 * Copyright (c) 2022 Vendicated and contributors
 *
 * This program is free software: you can redistribute it and/or modify
 * it under the terms of the GNU General Public License as published by
 * the Free Software Foundation, either version 3 of the License, or
 * (at your option) any later version.
 *
 * This program is distributed in the hope that it will be useful,
 * but WITHOUT ANY WARRANTY; without even the implied warranty of
 * MERCHANTABILITY or FITNESS FOR A PARTICULAR PURPOSE.  See the
 * GNU General Public License for more details.
 *
 * You should have received a copy of the GNU General Public License
 * along with this program.  If not, see <https://www.gnu.org/licenses/>.
*/

// eslint-disable-next-line spaced-comment
/// <reference types="../src/globals" />
// eslint-disable-next-line spaced-comment
/// <reference types="../src/modules" />

import { readFileSync } from "fs";
import pup, { JSHandle } from "puppeteer-core";

for (const variable of ["DISCORD_TOKEN", "CHROMIUM_BIN"]) {
    if (!process.env[variable]) {
        console.error(`Missing environment variable ${variable}`);
        process.exit(1);
    }
}

const CANARY = process.env.USE_CANARY === "true";

const browser = await pup.launch({
    headless: "new",
    executablePath: process.env.CHROMIUM_BIN
});

const page = await browser.newPage();
await page.setUserAgent("Mozilla/5.0 (Windows NT 10.0; Win64; x64) AppleWebKit/537.36 (KHTML, like Gecko) Chrome/108.0.0.0 Safari/537.36");

async function maybeGetError(handle: JSHandle): Promise<string | undefined> {
    return await (handle as JSHandle<Error>)?.getProperty("message")
        .then(m => m?.jsonValue());
}

const report = {
    badPatches: [] as {
        plugin: string;
        type: string;
        id: string;
        match: string;
        error?: string;
    }[],
    badStarts: [] as {
        plugin: string;
        error: string;
    }[],
    otherErrors: [] as string[],
    badWebpackFinds: [] as string[]
};

const IGNORED_DISCORD_ERRORS = [
    "KeybindStore: Looking for callback action",
    "Unable to process domain list delta: Client revision number is null",
    "Downloading the full bad domains file",
    /\[GatewaySocket\].{0,110}Cannot access '/,
    "search for 'name' in undefined",
    "Attempting to set fast connect zstd when unsupported"
] as Array<string | RegExp>;

function toCodeBlock(s: string) {
    s = s.replace(/```/g, "`\u200B`\u200B`");
    return "```" + s + " ```";
}

async function printReport() {
    console.log();

    console.log("# Vencord Report" + (CANARY ? " (Canary)" : ""));

    console.log();

    console.log("## Bad Patches");
    report.badPatches.forEach(p => {
        console.log(`- ${p.plugin} (${p.type})`);
        console.log(`  - ID: \`${p.id}\``);
        console.log(`  - Match: ${toCodeBlock(p.match)}`);
        if (p.error) console.log(`  - Error: ${toCodeBlock(p.error)}`);
    });

    console.log();

    console.log("## Bad Webpack Finds");
    report.badWebpackFinds.forEach(p => console.log("- " + p));

    console.log();

    console.log("## Bad Starts");
    report.badStarts.forEach(p => {
        console.log(`- ${p.plugin}`);
        console.log(`  - Error: ${toCodeBlock(p.error)}`);
    });

    console.log();

    const ignoredErrors = [] as string[];
    report.otherErrors = report.otherErrors.filter(e => {
        if (IGNORED_DISCORD_ERRORS.some(regex => e.match(regex))) {
            ignoredErrors.push(e);
            return false;
        }
        return true;
    });

    console.log("## Discord Errors");
    report.otherErrors.forEach(e => {
        console.log(`- ${toCodeBlock(e)}`);
    });

    console.log();

    console.log("## Ignored Discord Errors");
    ignoredErrors.forEach(e => {
        console.log(`- ${toCodeBlock(e)}`);
    });

    console.log();

    if (process.env.DISCORD_WEBHOOK) {
        await fetch(process.env.DISCORD_WEBHOOK, {
            method: "POST",
            headers: {
                "Content-Type": "application/json"
            },
            body: JSON.stringify({
                description: "Here's the latest Vencord Report!",
                username: "Vencord Reporter" + (CANARY ? " (Canary)" : ""),
                avatar_url: "https://cdn.discordapp.com/avatars/1017176847865352332/c312b6b44179ae6817de7e4b09e9c6af.webp?size=512",
                embeds: [
                    {
                        title: "Bad Patches",
                        description: report.badPatches.map(p => {
                            const lines = [
                                `**__${p.plugin} (${p.type}):__**`,
                                `ID: \`${p.id}\``,
                                `Match: ${toCodeBlock(p.match)}`
                            ];
                            if (p.error) lines.push(`Error: ${toCodeBlock(p.error)}`);
                            return lines.join("\n");
                        }).join("\n\n") || "None",
                        color: report.badPatches.length ? 0xff0000 : 0x00ff00
                    },
                    {
                        title: "Bad Webpack Finds",
                        description: report.badWebpackFinds.map(toCodeBlock).join("\n") || "None",
                        color: report.badWebpackFinds.length ? 0xff0000 : 0x00ff00
                    },
                    {
                        title: "Bad Starts",
                        description: report.badStarts.map(p => {
                            const lines = [
                                `**__${p.plugin}:__**`,
                                toCodeBlock(p.error)
                            ];
                            return lines.join("\n");
                        }
                        ).join("\n\n") || "None",
                        color: report.badStarts.length ? 0xff0000 : 0x00ff00
                    },
                    {
                        title: "Discord Errors",
                        description: report.otherErrors.length ? toCodeBlock(report.otherErrors.join("\n")) : "None",
                        color: report.otherErrors.length ? 0xff0000 : 0x00ff00
                    }
                ]
            })
        }).then(res => {
            if (!res.ok) console.error(`Webhook failed with status ${res.status}`);
            else console.error("Posted to Discord Webhook successfully");
        });
    }
}

page.on("console", async e => {
    const level = e.type();
    const rawArgs = e.args();

    const firstArg = await rawArgs[0]?.jsonValue();
    if (firstArg === "[PUPPETEER_TEST_DONE_SIGNAL]") {
        await browser.close();
        await printReport();
        process.exit();
    }

    const isVencord = firstArg === "[Vencord]";
    const isDebug = firstArg === "[PUP_DEBUG]";
    const isWebpackFindFail = firstArg === "[PUP_WEBPACK_FIND_FAIL]";

    if (isWebpackFindFail) {
        process.exitCode = 1;
        report.badWebpackFinds.push(await rawArgs[1].jsonValue() as string);
    }

    if (isVencord) {
        let args: unknown[] = [];
        try {
            args = await Promise.all(e.args().map(a => a.jsonValue()));
        } catch {
            return;
        }

        const [, tag, message] = args as Array<string>;
        const cause = await maybeGetError(e.args()[3]);

        switch (tag) {
            case "WebpackInterceptor:":
                const patchFailMatch = message.match(/Patch by (.+?) (had no effect|errored|found no module) \(Module id is (.+?)\): (.+)/)!;
                if (!patchFailMatch) break;

                process.exitCode = 1;

                const [, plugin, type, id, regex] = patchFailMatch;
                report.badPatches.push({
                    plugin,
                    type,
                    id,
                    match: regex.replace(/\[A-Za-z_\$\]\[\\w\$\]\*/g, "\\i"),
                    error: cause
                });

                break;
            case "PluginManager:":
                const failedToStartMatch = message.match(/Failed to start (.+)/);
                if (!failedToStartMatch) break;

                process.exitCode = 1;

                const [, name] = failedToStartMatch;
                report.badStarts.push({
                    plugin: name,
                    error: cause ?? "Unknown error"
                });

                break;
        }
    }

    async function getText() {
        try {
            return await Promise.all(
                e.args().map(async a => {
                    return await maybeGetError(a) || await a.jsonValue();
                })
            ).then(a => a.join(" ").trim());
        } catch {
            return e.text();
        }
    }

    if (isDebug) {
        const text = await getText();

        console.error(text);
        if (text.includes("A fatal error occurred:")) {
            process.exit(1);
        }
    } else if (level === "error") {
        const text = await getText();

        if (text.length && !text.startsWith("Failed to load resource: the server responded with a status of") && !text.includes("Webpack")) {
            console.error("[Unexpected Error]", text);
            report.otherErrors.push(text);
        }
    }
});

page.on("error", e => console.error("[Error]", e));
page.on("pageerror", e => console.error("[Page Error]", e));

await page.setBypassCSP(true);

async function reporterRuntime(token: string) {
    console.log("[PUP_DEBUG]", "Starting test...");

    try {
        // Spoof languages to not be suspicious
        Object.defineProperty(navigator, "languages", {
            get: function () {
                return ["en-US", "en"];
            }
<<<<<<< HEAD
        });

        // Monkey patch Logger to not log with custom css
        const originalLog = Vencord.Util.Logger.prototype["_log"];
        Vencord.Util.Logger.prototype["_log"] = function (level, levelColor, args) {
            if (level === "warn" || level === "error")
                return console[level]("[Vencord]", this.name + ":", ...args);

            return originalLog.call(this, level, levelColor, args);
        };

        // Force enable all plugins and patches
        Vencord.Plugins.patches.length = 0;
        Object.values(Vencord.Plugins.plugins).forEach(p => {
            // Needs native server to run
            if (p.name === "WebRichPresence (arRPC)") return;

            Vencord.Settings.plugins[p.name].enabled = true;
            p.patches?.forEach(patch => {
                patch.plugin = p.name;
                delete patch.predicate;
                delete patch.group;

                Vencord.Util.canonicalizeFind(patch);
                if (!Array.isArray(patch.replacement)) {
                    patch.replacement = [patch.replacement];
                }

                patch.replacement.forEach(r => {
                    delete r.predicate;
                });

                Vencord.Plugins.patches.push(patch);
            });
=======
>>>>>>> c0984db6
        });

        // Enable eagerPatches to make all patches apply regardless of the module being required
        Vencord.Settings.eagerPatches = true;

        // The main patch for starting the reporter chunk loading
        Vencord.Plugins.patches.push({
            plugin: "Vencord Reporter",
            find: '"Could not find app-mount"',
            replacement: [{
                match: /(?<="use strict";)/,
                replace: "Vencord.Webpack._initReporter();"
            }]
        });

        Vencord.Webpack.waitFor(
            Vencord.Webpack.filters.byProps("loginToken"),
            m => {
                console.log("[PUP_DEBUG]", "Logging in with token...");
                m.loginToken(token);
            }
        );

        // @ts-ignore
        Vencord.Webpack._initReporter = function () {
            // initReporter is called in the patched entry point of Discord
            // setImmediate to only start searching for lazy chunks after Discord initialized the app
            setTimeout(() => {
                console.log("[PUP_DEBUG]", "Loading all chunks...");

                Vencord.Webpack.factoryListeners.add(factory => {
                    // setImmediate to avoid blocking the factory patching execution while checking for lazy chunks
                    setTimeout(() => {
                        let isResolved = false;
                        searchAndLoadLazyChunks(String(factory))
                            .then(() => isResolved = true)
                            .catch(() => isResolved = true);

                        chunksSearchPromises.push(() => isResolved);
                    }, 0);
                });

                for (const factoryId in wreq.m) {
                    let isResolved = false;
                    searchAndLoadLazyChunks(String(wreq.m[factoryId]))
                        .then(() => isResolved = true)
                        .catch(() => isResolved = true);

                    chunksSearchPromises.push(() => isResolved);
                }
            }, 0);
        };

        const wreq = Vencord.Util.proxyLazy(() => Vencord.Webpack.wreq);
        const { canonicalizeMatch, Logger } = Vencord.Util;

        const validChunks = new Set<string>();
        const invalidChunks = new Set<string>();
        const deferredRequires = new Set<string>();

        let chunksSearchingResolve: (value: void | PromiseLike<void>) => void;
        const chunksSearchingDone = new Promise<void>(r => chunksSearchingResolve = r);

        // True if resolved, false otherwise
        const chunksSearchPromises = [] as Array<() => boolean>;

        const LazyChunkRegex = canonicalizeMatch(/(?:(?:Promise\.all\(\[)?(\i\.e\("[^)]+?"\)[^\]]*?)(?:\]\))?)\.then\(\i\.bind\(\i,"([^)]+?)"\)\)/g);

        async function searchAndLoadLazyChunks(factoryCode: string) {
            const lazyChunks = factoryCode.matchAll(LazyChunkRegex);
            const validChunkGroups = new Set<[chunkIds: string[], entryPoint: string]>();

            // Workaround for a chunk that depends on the ChannelMessage component but may be be force loaded before
            // the chunk containing the component
            const shouldForceDefer = factoryCode.includes(".Messages.GUILD_FEED_UNFEATURE_BUTTON_TEXT");

            await Promise.all(Array.from(lazyChunks).map(async ([, rawChunkIds, entryPoint]) => {
                const chunkIds = rawChunkIds ? Array.from(rawChunkIds.matchAll(Vencord.Webpack.ChunkIdsRegex)).map(m => m[1]) : [];

                if (chunkIds.length === 0) {
                    return;
                }

                let invalidChunkGroup = false;

                for (const id of chunkIds) {
                    if (wreq.u(id) == null || wreq.u(id) === "undefined.js") continue;

                    const isWasm = await fetch(wreq.p + wreq.u(id))
                        .then(r => r.text())
                        .then(t => t.includes(".module.wasm") || !t.includes("(this.webpackChunkdiscord_app=this.webpackChunkdiscord_app||[]).push"));

                    if (isWasm) {
                        invalidChunks.add(id);
                        invalidChunkGroup = true;
                        continue;
                    }

                    validChunks.add(id);
                }

                if (!invalidChunkGroup) {
                    validChunkGroups.add([chunkIds, entryPoint]);
                }
            }));

            // Loads all found valid chunk groups
            await Promise.all(
                Array.from(validChunkGroups)
                    .map(([chunkIds]) =>
                        Promise.all(chunkIds.map(id => wreq.e(id)))
                    )
            );

            // Requires the entry points for all valid chunk groups
            for (const [, entryPoint] of validChunkGroups) {
                try {
                    if (shouldForceDefer) {
                        deferredRequires.add(entryPoint);
                        continue;
                    }

                    if (wreq.m[entryPoint]) wreq(entryPoint);
                } catch (err) {
                    console.error(err);
                }
            }

            // setImmediate to only check if all chunks were loaded after this function resolves
            // We check if all chunks were loaded every time a factory is loaded
            // If we are still looking for chunks in the other factories, the array will have that factory's chunk search promise not resolved
            // But, if all chunk search promises are resolved, this means we found every lazy chunk loaded by Discord code and manually loaded them
            setTimeout(() => {
                let allResolved = true;

                for (let i = 0; i < chunksSearchPromises.length; i++) {
                    const isResolved = chunksSearchPromises[i]();

                    if (isResolved) {
                        // Remove finished promises to avoid having to iterate through a huge array everytime
                        chunksSearchPromises.splice(i--, 1);
                    } else {
                        allResolved = false;
                    }
                }

                if (allResolved) chunksSearchingResolve();
            }, 0);
        }

        await chunksSearchingDone;

        // Require deferred entry points
        for (const deferredRequire of deferredRequires) {
            wreq(deferredRequire);
        }

        // All chunks Discord has mapped to asset files, even if they are not used anymore
        const allChunks = [] as string[];

        // Matches "id" or id:
        for (const currentMatch of String(wreq.u).matchAll(/(?:"(\d+?)")|(?:(\d+?):)/g)) {
            const id = currentMatch[1] ?? currentMatch[2];
            if (id == null) continue;

            allChunks.push(id);
        }

        if (allChunks.length === 0) throw new Error("Failed to get all chunks");

        // Chunks that are not loaded (not used) by Discord code anymore
        const chunksLeft = allChunks.filter(id => {
            return !(validChunks.has(id) || invalidChunks.has(id));
        });

        await Promise.all(chunksLeft.map(async id => {
            const isWasm = await fetch(wreq.p + wreq.u(id))
                .then(r => r.text())
                .then(t => t.includes(".module.wasm") || !t.includes("(this.webpackChunkdiscord_app=this.webpackChunkdiscord_app||[]).push"));

            // Loads and requires a chunk
            if (!isWasm) {
                await wreq.e(id);
                if (wreq.m[id]) wreq(id);
            }
        }));

        console.log("[PUP_DEBUG]", "Finished loading all chunks!");

        for (const patch of Vencord.Plugins.patches) {
            if (!patch.all) {
                new Logger("WebpackInterceptor").warn(`Patch by ${patch.plugin} found no module (Module id is -): ${patch.find}`);
            }
        }

        await Promise.all(Vencord.Webpack.webpackSearchHistory.map(async ([searchType, args]) => {
            args = [...args];

            try {
                let result = null as any;

                switch (searchType) {
                    case "webpackDependantLazy":
                    case "webpackDependantLazyComponent": {
                        const [factory] = args;
                        result = factory();
                        break;
                    }
                    case "extractAndLoadChunks": {
                        const [code, matcher] = args;

                        result = await Vencord.Webpack.extractAndLoadChunks(code, matcher);
                        if (result === false) {
                            result = null;
                        }

                        break;
                    }
                    default: {
                        const findResult = args.shift();

                        if (findResult != null) {
                            if (findResult.$$vencordCallbackCalled != null && findResult.$$vencordCallbackCalled()) {
                                result = findResult;
                            }

                            if (findResult[Vencord.Util.SYM_PROXY_INNER_GET] != null) {
                                result = findResult[Vencord.Util.SYM_PROXY_INNER_VALUE];
                            }

                            if (findResult.$$vencordInner != null) {
                                result = findResult.$$vencordInner();
                            }
                        }

                        break;
                    }
                }

                if (result == null) {
                    throw "a rock at ben shapiro";
                }
            } catch (e) {
                let logMessage = searchType;

                let filterName = "";
                let parsedArgs = args;

                if (args[0].$$vencordProps != null) {
                    if (["find", "findComponent", "waitFor"].includes(searchType)) {
                        filterName = args[0].$$vencordProps[0];
                    }

                    parsedArgs = args[0].$$vencordProps.slice(1);
                }

                // if parsedArgs is the same as args, it means vencordProps of the filter was not available (like in normal filter functions),
                // so log the filter function instead
                if (
                    parsedArgs === args &&
                    ["waitFor", "find", "findComponent", "webpackDependantLazy", "webpackDependantLazyComponent"].includes(searchType)
                ) {
                    let filter = String(parsedArgs[0]);
                    if (filter.length > 150) {
                        filter = filter.slice(0, 147) + "...";
                    }

                    logMessage += `(${filter})`;
                } else if (searchType === "extractAndLoadChunks") {
                    let regexStr: string;
                    if (parsedArgs[1] === Vencord.Webpack.DefaultExtractAndLoadChunksRegex) {
                        regexStr = "DefaultExtractAndLoadChunksRegex";
                    } else {
                        regexStr = String(parsedArgs[1]);
                    }

                    logMessage += `([${parsedArgs[0].map((arg: any) => `"${arg}"`).join(", ")}], ${regexStr})`;
                } else {
                    logMessage += `(${filterName.length ? `${filterName}(` : ""}${parsedArgs.map(arg => `"${arg}"`).join(", ")})${filterName.length ? ")" : ""}`;
                }

                console.log("[PUP_WEBPACK_FIND_FAIL]", logMessage);
            }
        }));

        setTimeout(() => console.log("[PUPPETEER_TEST_DONE_SIGNAL]"), 1000);
    } catch (e) {
        console.log("[PUP_DEBUG]", "A fatal error occurred:", e);
    }
}

await page.evaluateOnNewDocument(`
    if (location.host.endsWith("discord.com")) {
        ${readFileSync("./dist/browser.js", "utf-8")};
        (${reporterRuntime.toString()})(${JSON.stringify(process.env.DISCORD_TOKEN)});
    }
`);

await page.goto(CANARY ? "https://canary.discord.com/login" : "https://discord.com/login");<|MERGE_RESOLUTION|>--- conflicted
+++ resolved
@@ -291,43 +291,6 @@
             get: function () {
                 return ["en-US", "en"];
             }
-<<<<<<< HEAD
-        });
-
-        // Monkey patch Logger to not log with custom css
-        const originalLog = Vencord.Util.Logger.prototype["_log"];
-        Vencord.Util.Logger.prototype["_log"] = function (level, levelColor, args) {
-            if (level === "warn" || level === "error")
-                return console[level]("[Vencord]", this.name + ":", ...args);
-
-            return originalLog.call(this, level, levelColor, args);
-        };
-
-        // Force enable all plugins and patches
-        Vencord.Plugins.patches.length = 0;
-        Object.values(Vencord.Plugins.plugins).forEach(p => {
-            // Needs native server to run
-            if (p.name === "WebRichPresence (arRPC)") return;
-
-            Vencord.Settings.plugins[p.name].enabled = true;
-            p.patches?.forEach(patch => {
-                patch.plugin = p.name;
-                delete patch.predicate;
-                delete patch.group;
-
-                Vencord.Util.canonicalizeFind(patch);
-                if (!Array.isArray(patch.replacement)) {
-                    patch.replacement = [patch.replacement];
-                }
-
-                patch.replacement.forEach(r => {
-                    delete r.predicate;
-                });
-
-                Vencord.Plugins.patches.push(patch);
-            });
-=======
->>>>>>> c0984db6
         });
 
         // Enable eagerPatches to make all patches apply regardless of the module being required
