/*
 * Vencord, a modification for Discord's desktop app
 * Copyright (c) 2022 Vendicated and contributors
 *
 * This program is free software: you can redistribute it and/or modify
 * it under the terms of the GNU General Public License as published by
 * the Free Software Foundation, either version 3 of the License, or
 * (at your option) any later version.
 *
 * This program is distributed in the hope that it will be useful,
 * but WITHOUT ANY WARRANTY; without even the implied warranty of
 * MERCHANTABILITY or FITNESS FOR A PARTICULAR PURPOSE.  See the
 * GNU General Public License for more details.
 *
 * You should have received a copy of the GNU General Public License
 * along with this program.  If not, see <https://www.gnu.org/licenses/>.
*/

// eslint-disable-next-line spaced-comment
/// <reference types="../src/globals" />
// eslint-disable-next-line spaced-comment
/// <reference types="../src/modules" />

import { readFileSync } from "fs";
import pup, { JSHandle } from "puppeteer-core";

for (const variable of ["DISCORD_TOKEN", "CHROMIUM_BIN"]) {
    if (!process.env[variable]) {
        console.error(`Missing environment variable ${variable}`);
        process.exit(1);
    }
}

const CANARY = process.env.USE_CANARY === "true";

const browser = await pup.launch({
    headless: "new",
    executablePath: process.env.CHROMIUM_BIN
});

const page = await browser.newPage();
await page.setUserAgent("Mozilla/5.0 (Windows NT 10.0; Win64; x64) AppleWebKit/537.36 (KHTML, like Gecko) Chrome/108.0.0.0 Safari/537.36");

function maybeGetError(handle: JSHandle) {
    return (handle as JSHandle<Error>)?.getProperty("message")
        .then(m => m.jsonValue());
}

const report = {
    badPatches: [] as {
        plugin: string;
        type: string;
        id: string;
        match: string;
        error?: string;
    }[],
    badStarts: [] as {
        plugin: string;
        error: string;
    }[],
    otherErrors: [] as string[],
    badWebpackFinds: [] as string[]
};

const IGNORED_DISCORD_ERRORS = [
    "KeybindStore: Looking for callback action",
    "Unable to process domain list delta: Client revision number is null",
    "Downloading the full bad domains file",
    /\[GatewaySocket\].{0,110}Cannot access '/,
    "search for 'name' in undefined",
    "Attempting to set fast connect zstd when unsupported"
] as Array<string | RegExp>;

function toCodeBlock(s: string) {
    s = s.replace(/```/g, "`\u200B`\u200B`");
    return "```" + s + " ```";
}

async function printReport() {
    console.log();

    console.log("# Vencord Report" + (CANARY ? " (Canary)" : ""));

    console.log();

    console.log("## Bad Patches");
    report.badPatches.forEach(p => {
        console.log(`- ${p.plugin} (${p.type})`);
        console.log(`  - ID: \`${p.id}\``);
        console.log(`  - Match: ${toCodeBlock(p.match)}`);
        if (p.error) console.log(`  - Error: ${toCodeBlock(p.error)}`);
    });

    console.log();

    console.log("## Bad Webpack Finds");
    report.badWebpackFinds.forEach(p => console.log("- " + p));

    console.log();

    console.log("## Bad Starts");
    report.badStarts.forEach(p => {
        console.log(`- ${p.plugin}`);
        console.log(`  - Error: ${toCodeBlock(p.error)}`);
    });

    console.log();

    const ignoredErrors = [] as string[];
    report.otherErrors = report.otherErrors.filter(e => {
        if (IGNORED_DISCORD_ERRORS.some(regex => e.match(regex))) {
            ignoredErrors.push(e);
            return false;
        }
        return true;
    });

    console.log("## Discord Errors");
    report.otherErrors.forEach(e => {
        console.log(`- ${toCodeBlock(e)}`);
    });

    console.log();

    console.log("## Ignored Discord Errors");
    ignoredErrors.forEach(e => {
        console.log(`- ${toCodeBlock(e)}`);
    });

    console.log();

    if (process.env.DISCORD_WEBHOOK) {
        await fetch(process.env.DISCORD_WEBHOOK, {
            method: "POST",
            headers: {
                "Content-Type": "application/json"
            },
            body: JSON.stringify({
                description: "Here's the latest Vencord Report!",
                username: "Vencord Reporter" + (CANARY ? " (Canary)" : ""),
                avatar_url: "https://cdn.discordapp.com/avatars/1017176847865352332/c312b6b44179ae6817de7e4b09e9c6af.webp?size=512",
                embeds: [
                    {
                        title: "Bad Patches",
                        description: report.badPatches.map(p => {
                            const lines = [
                                `**__${p.plugin} (${p.type}):__**`,
                                `ID: \`${p.id}\``,
                                `Match: ${toCodeBlock(p.match)}`
                            ];
                            if (p.error) lines.push(`Error: ${toCodeBlock(p.error)}`);
                            return lines.join("\n");
                        }).join("\n\n") || "None",
                        color: report.badPatches.length ? 0xff0000 : 0x00ff00
                    },
                    {
                        title: "Bad Webpack Finds",
                        description: report.badWebpackFinds.map(toCodeBlock).join("\n") || "None",
                        color: report.badWebpackFinds.length ? 0xff0000 : 0x00ff00
                    },
                    {
                        title: "Bad Starts",
                        description: report.badStarts.map(p => {
                            const lines = [
                                `**__${p.plugin}:__**`,
                                toCodeBlock(p.error)
                            ];
                            return lines.join("\n");
                        }
                        ).join("\n\n") || "None",
                        color: report.badStarts.length ? 0xff0000 : 0x00ff00
                    },
                    {
                        title: "Discord Errors",
                        description: report.otherErrors.length ? toCodeBlock(report.otherErrors.join("\n")) : "None",
                        color: report.otherErrors.length ? 0xff0000 : 0x00ff00
                    }
                ]
            })
        }).then(res => {
            if (!res.ok) console.error(`Webhook failed with status ${res.status}`);
            else console.error("Posted to Discord Webhook successfully");
        });
    }
}

page.on("console", async e => {
    const level = e.type();
    const rawArgs = e.args();

    const firstArg = await rawArgs[0]?.jsonValue();
    if (firstArg === "[PUPPETEER_TEST_DONE_SIGNAL]") {
        await browser.close();
        await printReport();
        process.exit();
    }

    const isVencord = firstArg === "[Vencord]";
    const isDebug = firstArg === "[PUP_DEBUG]";
    const isWebpackFindFail = firstArg === "[PUP_WEBPACK_FIND_FAIL]";

    if (isWebpackFindFail) {
        process.exitCode = 1;
        report.badWebpackFinds.push(await rawArgs[1].jsonValue() as string);
    }

    if (isVencord) {
        let args: unknown[] = [];
        try {
            args = await Promise.all(e.args().map(a => a.jsonValue()));
        } catch {
            return;
        }

        const [, tag, message] = args as Array<string>;
        const cause = await maybeGetError(e.args()[3]);

        switch (tag) {
            case "WebpackInterceptor:":
                const patchFailMatch = message.match(/Patch by (.+?) (had no effect|errored|found no module) \(Module id is (.+?)\): (.+)/)!;
                if (!patchFailMatch) break;

                process.exitCode = 1;

                const [, plugin, type, id, regex] = patchFailMatch;
                report.badPatches.push({
                    plugin,
                    type,
                    id,
                    match: regex.replace(/\[A-Za-z_\$\]\[\\w\$\]\*/g, "\\i"),
                    error: cause
                });

                break;
            case "PluginManager:":
                const failedToStartMatch = message.match(/Failed to start (.+)/);
                if (!failedToStartMatch) break;

                process.exitCode = 1;

                const [, name] = failedToStartMatch;
                report.badStarts.push({
                    plugin: name,
                    error: cause
                });

                break;
        }
    }

    async function getText() {
        try {
            return await Promise.all(
                e.args().map(async a => {
                    return await maybeGetError(a) || await a.jsonValue();
                })
            ).then(a => a.join(" ").trim());
        } catch {
            return e.text();
        }
    }

    if (isDebug) {
        const text = await getText();

        console.error(text);
        if (text.includes("A fatal error occurred:")) {
            process.exit(1);
        }
    } else if (level === "error") {
        const text = await getText();

        if (text.length && !text.startsWith("Failed to load resource: the server responded with a status of") && !text.includes("Webpack")) {
            console.error("[Unexpected Error]", text);
            report.otherErrors.push(text);
        }
    }
});

page.on("error", e => console.error("[Error]", e));
page.on("pageerror", e => console.error("[Page Error]", e));

await page.setBypassCSP(true);

async function reporterRuntime(token: string) {
    console.log("[PUP_DEBUG]", "Starting test...");

    try {
        // Spoof languages to not be suspicious
        Object.defineProperty(navigator, "languages", {
            get: function () {
                return ["en-US", "en"];
<<<<<<< HEAD
            },
        });

        // Monkey patch Logger to not log with custom css
        const originalLog = Vencord.Util.Logger.prototype["_log"];
        Vencord.Util.Logger.prototype["_log"] = function (level, levelColor, args) {
            if (level === "warn" || level === "error")
                return console[level]("[Vencord]", this.name + ":", ...args);

            return originalLog.call(this, level, levelColor, args);
        };

        // Force enable all plugins and patches
        Vencord.Plugins.patches.length = 0;
        Object.values(Vencord.Plugins.plugins).forEach(p => {
            // Needs native server to run
            if (p.name === "WebRichPresence (arRPC)") return;

            Vencord.Settings.plugins[p.name].enabled = true;
            p.patches?.forEach(patch => {
                patch.plugin = p.name;
                delete patch.predicate;
                delete patch.group;

                Vencord.Util.canonicalizeFind(patch);
                if (!Array.isArray(patch.replacement)) {
                    patch.replacement = [patch.replacement];
                }

                patch.replacement.forEach(r => {
                    delete r.predicate;
                });

                Vencord.Plugins.patches.push(patch);
            });
=======
            }
>>>>>>> 9a9c1b04
        });

        let wreq: typeof Vencord.Webpack.wreq;

        const { canonicalizeMatch, Logger } = Vencord.Util;

        const validChunks = new Set<string>();
        const invalidChunks = new Set<string>();
        const deferredRequires = new Set<string>();

        let chunksSearchingResolve: (value: void | PromiseLike<void>) => void;
        const chunksSearchingDone = new Promise<void>(r => chunksSearchingResolve = r);

        // True if resolved, false otherwise
        const chunksSearchPromises = [] as Array<() => boolean>;

        const LazyChunkRegex = canonicalizeMatch(/(?:(?:Promise\.all\(\[)?(\i\.e\("[^)]+?"\)[^\]]*?)(?:\]\))?)\.then\(\i\.bind\(\i,"([^)]+?)"\)\)/g);

        async function searchAndLoadLazyChunks(factoryCode: string) {
            const lazyChunks = factoryCode.matchAll(LazyChunkRegex);
            const validChunkGroups = new Set<[chunkIds: string[], entryPoint: string]>();

            // Workaround for a chunk that depends on the ChannelMessage component but may be be force loaded before
            // the chunk containing the component
            const shouldForceDefer = factoryCode.includes(".Messages.GUILD_FEED_UNFEATURE_BUTTON_TEXT");

            await Promise.all(Array.from(lazyChunks).map(async ([, rawChunkIds, entryPoint]) => {
                const chunkIds = rawChunkIds ? Array.from(rawChunkIds.matchAll(Vencord.Webpack.ChunkIdsRegex)).map(m => m[1]) : [];

                if (chunkIds.length === 0) {
                    return;
                }

                let invalidChunkGroup = false;

                for (const id of chunkIds) {
                    if (wreq.u(id) == null || wreq.u(id) === "undefined.js") continue;

                    const isWasm = await fetch(wreq.p + wreq.u(id))
                        .then(r => r.text())
                        .then(t => t.includes(".module.wasm") || !t.includes("(this.webpackChunkdiscord_app=this.webpackChunkdiscord_app||[]).push"));

                    if (isWasm) {
                        invalidChunks.add(id);
                        invalidChunkGroup = true;
                        continue;
                    }

                    validChunks.add(id);
                }

                if (!invalidChunkGroup) {
                    validChunkGroups.add([chunkIds, entryPoint]);
                }
            }));

            // Loads all found valid chunk groups
            await Promise.all(
                Array.from(validChunkGroups)
                    .map(([chunkIds]) =>
                        Promise.all(chunkIds.map(id => wreq.e(id as any).catch(() => { })))
                    )
            );

            // Requires the entry points for all valid chunk groups
            for (const [, entryPoint] of validChunkGroups) {
                try {
                    if (shouldForceDefer) {
                        deferredRequires.add(entryPoint);
                        continue;
                    }

                    if (wreq.m[entryPoint]) wreq(entryPoint as any);
                } catch (err) {
                    console.error(err);
                }
            }

            // setImmediate to only check if all chunks were loaded after this function resolves
            // We check if all chunks were loaded every time a factory is loaded
            // If we are still looking for chunks in the other factories, the array will have that factory's chunk search promise not resolved
            // But, if all chunk search promises are resolved, this means we found every lazy chunk loaded by Discord code and manually loaded them
            setTimeout(() => {
                let allResolved = true;

                for (let i = 0; i < chunksSearchPromises.length; i++) {
                    const isResolved = chunksSearchPromises[i]();

                    if (isResolved) {
                        // Remove finished promises to avoid having to iterate through a huge array everytime
                        chunksSearchPromises.splice(i--, 1);
                    } else {
                        allResolved = false;
                    }
                }

                if (allResolved) chunksSearchingResolve();
            }, 0);
        }

        Vencord.Webpack.waitFor(
            Vencord.Webpack.filters.byProps("loginToken"),
            m => {
                console.log("[PUP_DEBUG]", "Logging in with token...");
                m.loginToken(token);
            }
        );

        Vencord.Webpack.beforeInitListeners.add(async webpackRequire => {
            console.log("[PUP_DEBUG]", "Loading all chunks...");

            wreq = webpackRequire;

            Vencord.Webpack.factoryListeners.add(factory => {
                let isResolved = false;
                searchAndLoadLazyChunks(factory.toString()).then(() => isResolved = true);

                chunksSearchPromises.push(() => isResolved);
            });

            // setImmediate to only search the initial factories after Discord initialized the app
            // our beforeInitListeners are called before Discord initializes the app
            setTimeout(() => {
                for (const factoryId in wreq.m) {
                    let isResolved = false;
                    searchAndLoadLazyChunks(wreq.m[factoryId].toString()).then(() => isResolved = true);

                    chunksSearchPromises.push(() => isResolved);
                }
            }, 0);
        });

        await chunksSearchingDone;

        // Require deferred entry points
        for (const deferredRequire of deferredRequires) {
            wreq!(deferredRequire as any);
        }

        // All chunks Discord has mapped to asset files, even if they are not used anymore
        const allChunks = [] as string[];

        // Matches "id" or id:
        for (const currentMatch of wreq!.u.toString().matchAll(/(?:"(\d+?)")|(?:(\d+?):)/g)) {
            const id = currentMatch[1] ?? currentMatch[2];
            if (id == null) continue;

            allChunks.push(id);
        }

        if (allChunks.length === 0) throw new Error("Failed to get all chunks");

        // Chunks that are not loaded (not used) by Discord code anymore
        const chunksLeft = allChunks.filter(id => {
            return !(validChunks.has(id) || invalidChunks.has(id));
        });

        await Promise.all(chunksLeft.map(async id => {
            const isWasm = await fetch(wreq.p + wreq.u(id))
                .then(r => r.text())
                .then(t => t.includes(".module.wasm") || !t.includes("(this.webpackChunkdiscord_app=this.webpackChunkdiscord_app||[]).push"));

            // Loads and requires a chunk
            if (!isWasm) {
                await wreq.e(id as any);
                if (wreq.m[id]) wreq(id as any);
            }
        }));

        console.log("[PUP_DEBUG]", "Finished loading all chunks!");

        for (const patch of Vencord.Plugins.patches) {
            if (!patch.all) {
                new Logger("WebpackInterceptor").warn(`Patch by ${patch.plugin} found no module (Module id is -): ${patch.find}`);
            }
        }

        await Promise.all(Vencord.Webpack.webpackSearchHistory.map(async ([searchType, args]) => {
            args = [...args];

            try {
                let result = null as any;

                switch (searchType) {
                    case "webpackDependantLazy":
                    case "webpackDependantLazyComponent": {
                        const [factory] = args;
                        result = factory();
                        break;
                    }
                    case "extractAndLoadChunks": {
                        const [code, matcher] = args;

                        result = await Vencord.Webpack.extractAndLoadChunks(code, matcher);
                        if (result === false) {
                            result = null;
                        }

                        break;
                    }
                    default: {
                        const findResult = args.shift();

                        if (findResult != null) {
                            if (findResult.$$vencordCallbackCalled != null && findResult.$$vencordCallbackCalled()) {
                                result = findResult;
                            }

                            if (findResult[Vencord.Util.SYM_PROXY_INNER_GET] != null) {
                                result = findResult[Vencord.Util.SYM_PROXY_INNER_VALUE];
                            }

                            if (findResult.$$vencordInner != null) {
                                result = findResult.$$vencordInner();
                            }
                        }

                        break;
                    }
                }

                if (result == null) {
                    throw "a rock at ben shapiro";
                }
            } catch (e) {
                let logMessage = searchType;

                let filterName = "";
                let parsedArgs = args;

                if (args[0].$$vencordProps != null) {
                    if (["find", "findComponent", "waitFor"].includes(searchType)) {
                        filterName = args[0].$$vencordProps[0];
                    }

                    parsedArgs = args[0].$$vencordProps.slice(1);
                }

                // if parsedArgs is the same as args, it means vencordProps of the filter was not available (like in normal filter functions),
                // so log the filter function instead
                if (
                    parsedArgs === args &&
                    ["waitFor", "find", "findComponent", "webpackDependantLazy", "webpackDependantLazyComponent"].includes(searchType)
                ) {
                    let filter = parsedArgs[0].toString();
                    if (filter.length > 150) {
                        filter = filter.slice(0, 147) + "...";
                    }

                    logMessage += `(${filter})`;
                } else if (searchType === "extractAndLoadChunks") {
                    let regexStr: string;
                    if (parsedArgs[1] === Vencord.Webpack.DefaultExtractAndLoadChunksRegex) {
                        regexStr = "DefaultExtractAndLoadChunksRegex";
                    } else {
                        regexStr = parsedArgs[1].toString();
                    }

                    logMessage += `([${parsedArgs[0].map((arg: any) => `"${arg}"`).join(", ")}], ${regexStr})`;
                } else {
                    logMessage += `(${filterName.length ? `${filterName}(` : ""}${parsedArgs.map(arg => `"${arg}"`).join(", ")})${filterName.length ? ")" : ""}`;
                }

                console.log("[PUP_WEBPACK_FIND_FAIL]", logMessage);
            }
        }));

        setTimeout(() => console.log("[PUPPETEER_TEST_DONE_SIGNAL]"), 1000);
    } catch (e) {
        console.log("[PUP_DEBUG]", "A fatal error occurred:", e);
    }
}

await page.evaluateOnNewDocument(`
    if (location.host.endsWith("discord.com")) {
        ${readFileSync("./dist/browser.js", "utf-8")};
        (${reporterRuntime.toString()})(${JSON.stringify(process.env.DISCORD_TOKEN)});
    }
`);

await page.goto(CANARY ? "https://canary.discord.com/login" : "https://discord.com/login");<|MERGE_RESOLUTION|>--- conflicted
+++ resolved
@@ -290,45 +290,7 @@
         Object.defineProperty(navigator, "languages", {
             get: function () {
                 return ["en-US", "en"];
-<<<<<<< HEAD
-            },
-        });
-
-        // Monkey patch Logger to not log with custom css
-        const originalLog = Vencord.Util.Logger.prototype["_log"];
-        Vencord.Util.Logger.prototype["_log"] = function (level, levelColor, args) {
-            if (level === "warn" || level === "error")
-                return console[level]("[Vencord]", this.name + ":", ...args);
-
-            return originalLog.call(this, level, levelColor, args);
-        };
-
-        // Force enable all plugins and patches
-        Vencord.Plugins.patches.length = 0;
-        Object.values(Vencord.Plugins.plugins).forEach(p => {
-            // Needs native server to run
-            if (p.name === "WebRichPresence (arRPC)") return;
-
-            Vencord.Settings.plugins[p.name].enabled = true;
-            p.patches?.forEach(patch => {
-                patch.plugin = p.name;
-                delete patch.predicate;
-                delete patch.group;
-
-                Vencord.Util.canonicalizeFind(patch);
-                if (!Array.isArray(patch.replacement)) {
-                    patch.replacement = [patch.replacement];
-                }
-
-                patch.replacement.forEach(r => {
-                    delete r.predicate;
-                });
-
-                Vencord.Plugins.patches.push(patch);
-            });
-=======
             }
->>>>>>> 9a9c1b04
         });
 
         let wreq: typeof Vencord.Webpack.wreq;
