--- conflicted
+++ resolved
@@ -1,14 +1,10 @@
 {
     "root": true,
     "parser": "@typescript-eslint/parser",
-<<<<<<< HEAD
     "parserOptions": {
         "project": "./tsconfig.json"
     },
-    "ignorePatterns": ["dist", "browser"],
-=======
     "ignorePatterns": ["dist", "browser", "packages/vencord-types"],
->>>>>>> 41c5bbd9
     "plugins": [
         "@typescript-eslint",
         "simple-header",
